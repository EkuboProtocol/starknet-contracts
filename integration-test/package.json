{
  "name": "@ekubo/contracts-integration-test",
  "private": true,
  "version": "0.0.0",
  "description": "Integration tests for the core contracts of Ekubo Protocol",
  "scripts": {
<<<<<<< HEAD
    "test": "vitest",
    "test:update": "vitest -u"
=======
    "test:update": "vitest -u",
    "test": "vitest"
>>>>>>> f22fc2f4
  },
  "author": "Moody Salem",
  "devDependencies": {
    "@types/node": "^20.3.3",
    "abi-wan-kanabi": "^2.2.0",
    "decimal.js-light": "^2.5.1",
    "starknet": "^6.0.0",
    "start-server-and-test": "^2.0.0",
    "ts-jest": "^29.1.1",
    "ts-node": "^10.9.1",
    "vitest": "^1.2.2"
  }
}<|MERGE_RESOLUTION|>--- conflicted
+++ resolved
@@ -4,13 +4,8 @@
   "version": "0.0.0",
   "description": "Integration tests for the core contracts of Ekubo Protocol",
   "scripts": {
-<<<<<<< HEAD
-    "test": "vitest",
-    "test:update": "vitest -u"
-=======
     "test:update": "vitest -u",
     "test": "vitest"
->>>>>>> f22fc2f4
   },
   "author": "Moody Salem",
   "devDependencies": {
