import {
  Account,
  Contract,
  Nonce,
  num,
  RpcProvider,
  shortString,
} from "starknet";
import CoreCompiledContract from "../target/dev/ekubo_Core.contract_class.json";
import PositionsCompiledContract from "../target/dev/ekubo_Positions.contract_class.json";
import OwnedNFTContract from "../target/dev/ekubo_OwnedNFT.contract_class.json";
import MockERC20 from "../target/dev/ekubo_MockERC20.contract_class.json";
import Router from "../target/dev/ekubo_Router.contract_class.json";
import { POOL_CASES } from "./pool-cases";
import { SWAP_CASES } from "./swap-cases";
import Decimal from "decimal.js-light";
import { getAmountsForLiquidity } from "./liquidity-to-amounts";
import CoreCompiledContractCASM from "../target/dev/ekubo_Core.compiled_contract_class.json";
import PositionsCompiledContractCASM from "../target/dev/ekubo_Positions.compiled_contract_class.json";
import OwnedNFTContractCASM from "../target/dev/ekubo_OwnedNFT.compiled_contract_class.json";
import SimpleERC20CASM from "../target/dev/ekubo_SimpleERC20.compiled_contract_class.json";
import RouterCASM from "../target/dev/ekubo_Router.compiled_contract_class.json";

export async function setupContracts({
  getAndIncrementNonce,
  deployer,
}: {
  deployer: Account;
  getAndIncrementNonce: () => Nonce;
}) {
  const simpleTokenContractDeclare = await deployer.declare(
    {
      contract: SimpleERC20 as any,
      casm: SimpleERC20CASM as any,
    },
    { nonce: getAndIncrementNonce() }
  );

  const coreContractDeclare = await deployer.declare(
    {
      contract: CoreCompiledContract as any,
      casm: CoreCompiledContractCASM as any,
    },
    { nonce: getAndIncrementNonce() }
  );

  const coreDeploy = await deployer.deploy(
    {
      classHash: coreContractDeclare.class_hash,
    },
    {
      nonce: getAndIncrementNonce(),
    }
  );

  const declareNftResponse = await deployer.declare(
    {
      contract: OwnedNFTContract as any,
      casm: OwnedNFTContractCASM as any,
    },
    { nonce: getAndIncrementNonce() }
  );

  const positionsConstructorCalldata = [
    coreDeploy.contract_address[0],
    declareNftResponse.class_hash,
    shortString.encodeShortString("https://f.ekubo.org/"),
  ];

  const positionsDeclare = await deployer.declare(
    {
      contract: PositionsCompiledContract as any,
      casm: PositionsCompiledContractCASM as any,
    },
    { nonce: getAndIncrementNonce() }
  );

  const positionsDeploy = await deployer.deploy(
    {
      classHash: positionsDeclare.class_hash,
      constructorCalldata: positionsConstructorCalldata,
    },
    { nonce: getAndIncrementNonce() }
  );

  const positions = new Contract(
    PositionsCompiledContract.abi,
    positionsDeploy.contract_address[0],
    deployer
  );

  const routerDeclare = await deployer.declare(
    {
      contract: Router as any,
      casm: RouterCASM as any,
    },
    { nonce: getAndIncrementNonce() }
  );

  const routerDeploy = await deployer.deploy(
    {
      classHash: routerDeclare.class_hash,
      constructorCalldata: [coreDeploy.contract_address[0]],
    },
    { nonce: getAndIncrementNonce() }
  );

  const nftAddress = (await positions.call("get_nft_address")) as bigint;

  return {
    core: coreDeploy.contract_address[0],
    positions: positionsDeploy.contract_address[0],
    router: routerDeploy.contract_address[0],
    nft: num.toHexString(nftAddress),
    tokenClassHash: simpleTokenContractDeclare.class_hash,
  };
}

export async function deployTokens({
  classHash,
  deployer,
  getAndIncrementNonce,
}: {
  deployer: Account;
  classHash: string;
  getAndIncrementNonce: () => Nonce;
}): Promise<[token0: string, token1: string]> {
  const {
    contract_address: [tokenAddressA],
  } = await deployer.deploy(
    {
      classHash: classHash,

      constructorCalldata: [deployer.address],
    },
    { nonce: getAndIncrementNonce() }
  );

  const {
    contract_address: [tokenAddressB],
  } = await deployer.deploy(
    {
      classHash: classHash,
      constructorCalldata: [deployer.address],
    },
    { nonce: getAndIncrementNonce() }
  );

  const [token0, token1] =
    BigInt(tokenAddressA) < BigInt(tokenAddressB)
      ? [tokenAddressA, tokenAddressB]
      : [tokenAddressB, tokenAddressA];

  return [token0, token1];
}

function toI129(x: bigint): { mag: bigint; sign: "0x1" | "0x0" } {
  return {
    mag: x < 0n ? x * -1n : x,
    sign: x < 0n ? "0x1" : "0x0",
  };
}

function fromI129(x: { mag: bigint; sign: boolean }): bigint {
  return x.sign ? x.mag * -1n : x.mag;
}

Decimal.set({ precision: 80 });

function computeFee(x: bigint, fee: bigint): bigint {
  const p = x * fee;
  return p / 2n ** 128n + (p % 2n ** 128n !== 0n ? 1n : 0n);
}

describe("core", () => {
  let provider: RpcProvider;
  let deployer: Account;
  let nonce: Nonce;

  const getAndIncrementNonce = (): Nonce => {
    let result: Nonce = nonce;
    nonce = num.toHexString(BigInt(nonce) + 1n);
    return result;
  };

  let core: Contract;
  let positionsContract: Contract;
  let nft: Contract;
  let router: Contract;

  let tokenClassHash: string;

  beforeAll(async () => {
    provider = new RpcProvider({
      nodeUrl: "http://127.0.0.1:5050",
    });

    deployer = new Account(
      provider,
      "0x517ececd29116499f4a1b64b094da79ba08dfd54a3edaa316134c41f8160973",
      "0x1800000000300000180000000000030000000000003006001800006600"
    );

<<<<<<< HEAD
    nonce = await deployer.getNonce("pending");
=======
    await provider.loadDump();
    token0 = new Contract(MockERC20.abi, ADDRESSES.token0, accounts[0]);
    token1 = new Contract(MockERC20.abi, ADDRESSES.token1, accounts[0]);
>>>>>>> 476babea

    const setup = await setupContracts({ deployer, getAndIncrementNonce });

    core = new Contract(CoreCompiledContract.abi, setup.core, deployer);
    positionsContract = new Contract(
      PositionsCompiledContract.abi,
      setup.positions,
      deployer
    );
    nft = new Contract(OwnedNFTContract.abi, setup.nft, deployer);
    router = new Contract(Router.abi, setup.router, deployer);

    tokenClassHash = setup.tokenClassHash;
  });

  const anyPoolCasesOnly = POOL_CASES.some((p) => p.only);

  for (const {
    only: poolCaseOnly,
    name: poolCaseName,
    pool,
    positions: positions,
  } of POOL_CASES) {
    (poolCaseOnly ? describe.only : describe)(poolCaseName, () => {
      let token0: Contract;
      let token1: Contract;

      let poolKey: {
        token0: string;
        token1: string;
        fee: bigint;
        tick_spacing: bigint;
        extension: string;
      };

      const liquiditiesActual: bigint[] = [];

      // set up the pool according to the pool case
      beforeEach(async () => {
        const [token0Address, token1Address] = await deployTokens({
          deployer,
          classHash: tokenClassHash,
          getAndIncrementNonce,
        });

        token0 = new Contract(SimpleERC20.abi, token0Address, deployer);
        token1 = new Contract(SimpleERC20.abi, token1Address, deployer);

        poolKey = {
          token0: token0Address,
          token1: token1Address,
          fee: pool.fee,
          tick_spacing: pool.tickSpacing,
          extension: "0x0",
        };

        await core.invoke(
          "initialize_pool",
          [
            poolKey,

            // starting tick
            toI129(pool.startingTick),
          ],
          { nonce: getAndIncrementNonce() }
        );

        for (const { liquidity, bounds } of positions) {
          const { amount0, amount1 } = getAmountsForLiquidity({
            tick: pool.startingTick,
            liquidity,
            bounds,
          });
          await token0.invoke(
            "transfer",
            [positionsContract.address, amount0],
            { nonce: getAndIncrementNonce() }
          );
          await token1.invoke(
            "transfer",
            [positionsContract.address, amount1],
            { nonce: getAndIncrementNonce() }
          );

          const { transaction_hash } = await positionsContract.invoke(
            "mint_and_deposit",
            [
              poolKey,
              { lower: toI129(bounds.lower), upper: toI129(bounds.upper) },
              liquidity,
            ],
            { nonce: getAndIncrementNonce() }
          );

          const receipt = await provider.waitForTransaction(transaction_hash, {
            retryInterval: 0,
          });

          const parsed = core.parseEvents(receipt);

          const [{ PositionUpdated }] = parsed;

          liquiditiesActual.push((PositionUpdated as unknown as { params: { liquidity_delta: { mag: bigint, sign: boolean } } }).params.liquidity_delta.mag);
        }

        // transfer remaining balances to swapper, so it can swap whatever is needed
        await token0.invoke(
          "transfer",
          [router.address, await token0.call("balanceOf", [deployer.address])],
          { nonce: getAndIncrementNonce() }
        );
        await token1.invoke(
          "transfer",
          [router.address, await token1.call("balanceOf", [deployer.address])],
          { nonce: getAndIncrementNonce() }
        );
      });

      for (const swapCase of SWAP_CASES) {
        (swapCase.only && (!anyPoolCasesOnly || poolCaseOnly) ? it.only : it)(
          `swap ${swapCase.amount} ${swapCase.isToken1 ? "token1" : "token0"}${
            swapCase.skipAhead ? ` skip ${swapCase.skipAhead}` : ""
          }${
            swapCase.sqrtRatioLimit
              ? ` limit ${new Decimal(swapCase.sqrtRatioLimit.toString())
                  .div(new Decimal(2).pow(128))
                  .toFixed(3)}`
              : ""
          }`,
          async () => {
            let transaction_hash: string;
            try {
              ({ transaction_hash } = await router.invoke(
                "swap",
                [
                  {
                    pool_key: poolKey,
                    sqrt_ratio_limit: swapCase.sqrtRatioLimit ?? 0,
                    skip_ahead: swapCase.skipAhead ?? 0,
                  },
                  {
                    amount: toI129(swapCase.amount),
                    token: swapCase.isToken1 ? token1.address : token0.address,
                  },
                ],
                {
                  maxFee: 1_000_000_000_000_000n,
                  nonce: getAndIncrementNonce(),
                }
              ));
            } catch (error) {
              transaction_hash = error.transaction_hash;
              if (!transaction_hash) throw error;
            }

            const swap_receipt = await provider.waitForTransaction(
              transaction_hash,
              { retryInterval: 0 }
            );

            switch (swap_receipt.execution_status) {
              case "REVERTED": {
                const revertReason = swap_receipt.revert_reason;

                const hexErrorMessage =
                  /Failure reason: 0x([a-fA-F0-9]+)/g.exec(revertReason)?.[1];

                expect({
                  revert_reason: hexErrorMessage
                    ? Buffer.from(hexErrorMessage, "hex").toString("ascii")
                    : /(RunResources has no remaining steps)/g.exec(
                        revertReason
                      )?.[1] ?? revertReason,
                }).toMatchSnapshot();
                break;
              }
              case "SUCCEEDED": {
                const execution_resources = swap_receipt.execution_resources;
                if ("n_memory_holes" in execution_resources) {
                  delete execution_resources["n_memory_holes"];
                }

                const { sqrt_ratio_after, tick_after, liquidity_after, delta } =
                  core.parseEvents(swap_receipt)[0].Swapped;

                expect({
                  execution_resources,
                  delta: {
                    amount0: fromI129((delta as any).amount0),
                    amount1: fromI129((delta as any).amount1),
                  },
                  liquidity_after,
                  sqrt_ratio_after,
                  tick_after: fromI129(tick_after as any),
                }).toMatchSnapshot();
                break;
              }
            }
          }
        );
      }

      afterEach(async () => {
        let cumulativeProtocolFee0 = 0n;
        let cumulativeProtocolFee1 = 0n;

        const withdrawalTransactionHashes: string[] = [];
        for (let i = 0; i < positions.length; i++) {
          const { bounds } = positions[i];

          const boundsArgument = {
            lower: toI129(bounds.lower),
            upper: toI129(bounds.upper),
          };

          const { liquidity, amount0, amount1 } = (await positionsContract.call(
            "get_token_info",
            [i + 1, poolKey, boundsArgument],
            { blockIdentifier: "pending" }
          )) as unknown as {
            liquidity: bigint;
            amount0: bigint;
            amount1: bigint;
            fees0: bigint;
            fees1: bigint;
          };

          expect(liquidity).toEqual(liquiditiesActual[i]);

          cumulativeProtocolFee0 += computeFee(amount0, poolKey.fee);
          cumulativeProtocolFee1 += computeFee(amount1, poolKey.fee);

          const { transaction_hash } = await positionsContract.invoke(
            "withdraw",
            [i + 1, poolKey, boundsArgument, liquiditiesActual[i], 0, 0, true],
            { nonce: getAndIncrementNonce() }
          );
          withdrawalTransactionHashes.push(transaction_hash);
        }

        // wait for all the withdrawals to be mined
        await Promise.all(
          withdrawalTransactionHashes.map((hash) =>
            provider.waitForTransaction(hash, { retryInterval: 0 })
          )
        );

        const [protocolFee0, protocolFee1] = await Promise.all([
          core.call("get_protocol_fees_collected", [token0.address]),
          core.call("get_protocol_fees_collected", [token1.address]),
        ]);

        expect(protocolFee0).toEqual(cumulativeProtocolFee0);
        expect(protocolFee1).toEqual(cumulativeProtocolFee1);

        const [balance0, balance1] = await Promise.all([
          token0.call("balanceOf", [core.address]),
          token1.call("balanceOf", [core.address]),
        ]);

        // assuming up to 1 wei of rounding error per swap / withdrawal
        expect(balance0).toBeGreaterThanOrEqual(cumulativeProtocolFee0);
        expect(balance1).toBeGreaterThanOrEqual(cumulativeProtocolFee1);

        // 100 is just to account for rounding error for position mints and withdraws as well as swaps (each iteration causes rounding error)
        expect(balance0).toBeLessThanOrEqual(cumulativeProtocolFee0 + 200n);
        expect(balance1).toBeLessThanOrEqual(cumulativeProtocolFee1 + 200n);
      });
    });
  }
});<|MERGE_RESOLUTION|>--- conflicted
+++ resolved
@@ -201,13 +201,7 @@
       "0x1800000000300000180000000000030000000000003006001800006600"
     );
 
-<<<<<<< HEAD
     nonce = await deployer.getNonce("pending");
-=======
-    await provider.loadDump();
-    token0 = new Contract(MockERC20.abi, ADDRESSES.token0, accounts[0]);
-    token1 = new Contract(MockERC20.abi, ADDRESSES.token1, accounts[0]);
->>>>>>> 476babea
 
     const setup = await setupContracts({ deployer, getAndIncrementNonce });
 
