--- conflicted
+++ resolved
@@ -19,9 +19,6 @@
   let setup: Awaited<ReturnType<typeof setupContracts>>;
 
   beforeAll(async () => {
-<<<<<<< HEAD
-    setup = await setupContracts();
-=======
     setup = await setupContracts({
       core: '0xf0c65826954fb209984d939f17c254c54290d43a42c56cb24a01b5caabf6b2',
       positions: '0x5498af844a3ff73e71ab6e52a56335853efad19b9c8424f5d7acf4d4191b8b2',
@@ -30,7 +27,6 @@
       twamm: '0x31aab34c96e0d1a8fae1b58ed96a94ead409b7e1b121268ea411433e8bec9a1',
       tokenClassHash: '0x77756dd5c3db3eb64ee050f2fa217662193b8be2838b27872fa21193948154a'
     });
->>>>>>> 78416fab
     console.log(setup);
   }, 300_000);
 
