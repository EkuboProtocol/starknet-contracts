--- conflicted
+++ resolved
@@ -17,15 +17,7 @@
 import RouterCASM from "../../target/dev/ekubo_Router.compiled_contract_class.json";
 import { createAccount, provider } from "./provider";
 import { getNextTransactionSettingsFunction } from "./getNextTransactionSettingsFunction";
-<<<<<<< HEAD
-import CoreContract from "../../target/dev/ekubo_Core.contract_class.json";
-import PositionsContract from "../../target/dev/ekubo_Positions.contract_class.json";
-import RouterContract from "../../target/dev/ekubo_Router.contract_class.json";
 import { deployTokens } from "./deployTokens";
-import MockERC20Contract from "../../target/dev/ekubo_MockERC20.contract_class.json";
-=======
-import { deployTokens } from "./deployTokens";
->>>>>>> f20ef258
 
 export async function setupContracts(expected?: {
   core: string;
@@ -97,11 +89,7 @@
   ];
 
   const {
-<<<<<<< HEAD
     contract_address: [positionsAddress, routerAddress, twammAddress],
-=======
-    contract_address: [positionsAddress, routerAddress],
->>>>>>> f20ef258
   } = await deployer.deploy([
     {
       classHash: positionsDeclare.class_hash,
@@ -113,14 +101,11 @@
       constructorCalldata: [coreAddress],
       salt: "0x2",
     },
-<<<<<<< HEAD
     {
       classHash: twammDeclare.class_hash,
       constructorCalldata: [deployer.address, coreAddress],
       salt: "0x3",
     },
-=======
->>>>>>> f20ef258
   ]);
 
   const positions = new Contract(
@@ -129,11 +114,8 @@
     deployer
   );
 
-<<<<<<< HEAD
   await positions.invoke("set_twamm", [twammAddress]);
 
-=======
->>>>>>> f20ef258
   const nftAddress = (await positions.call("get_nft_address")) as bigint;
 
   return {
@@ -163,10 +145,7 @@
     account
   );
   const router = new Contract(RouterContract.abi, setup.router, account);
-<<<<<<< HEAD
   const twamm = new Contract(TWAMMCompiledContract.abi, setup.twamm, account);
-=======
->>>>>>> f20ef258
 
   const [token0Address, token1Address] = await deployTokens({
     deployer: account,
@@ -180,10 +159,7 @@
   return {
     account,
     core,
-<<<<<<< HEAD
     twamm,
-=======
->>>>>>> f20ef258
     nft,
     positionsContract,
     router,
