--- conflicted
+++ resolved
@@ -123,8 +123,7 @@
 
     // Returns the price of a pool after making an empty update to a fake position, which is useful for adding liquidity to extensions
     // with unknown before/after behavior.
-<<<<<<< HEAD
-    fn get_pool_price(ref self: TStorage, pool_key: PoolKey) -> PoolPrice;
+    fn get_pool_price(self: @TStorage, pool_key: PoolKey) -> PoolPrice;
 
     // Mint a twamm position and increase sold amount.
     fn mint_and_increase_sell_amount(
@@ -142,7 +141,4 @@
 
     // Withdraws proceeds from a twamm position.
     fn withdraw_proceeds_from_sale(ref self: TStorage, id: u64, order_key: OrderKey);
-=======
-    fn get_pool_price(self: @TStorage, pool_key: PoolKey) -> PoolPrice;
->>>>>>> 3045c561
 }