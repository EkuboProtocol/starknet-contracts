pub mod math;
#[cfg(test)]
pub(crate) mod math_test;

#[cfg(test)]
pub(crate) mod twamm_test;

#[starknet::contract]
pub mod TWAMM {
    use core::cmp::{max, min};
    use core::hash::{LegacyHash};
    use core::num::traits::{Zero};
    use core::option::{OptionTrait};
    use core::traits::{Into, TryInto};
    use ekubo::components::owned::{Owned as owned_component};
    use ekubo::components::shared_locker::{
        call_core_with_callback, consume_callback_data, check_caller_is_core
    };
    use ekubo::components::upgradeable::{Upgradeable as upgradeable_component, IHasInterface};
    use ekubo::extensions::interfaces::twamm::{
        ITWAMM, StateKey, OrderKey, OrderInfo, SaleRateState
    };
    use ekubo::interfaces::core::{
        IExtension, SwapParameters, UpdatePositionParameters, ILocker, ICoreDispatcher,
        ICoreDispatcherTrait
    };
    use ekubo::interfaces::erc20::{IERC20Dispatcher, IERC20DispatcherTrait};
    use ekubo::interfaces::upgradeable::{
        IUpgradeable, IUpgradeableDispatcher, IUpgradeableDispatcherTrait
    };
    use ekubo::math::bitmap::{Bitmap, BitmapTrait};
    use ekubo::math::fee::{compute_fee};
    use ekubo::math::ticks::constants::{MAX_TICK_SPACING};
    use ekubo::math::ticks::{max_sqrt_ratio, min_sqrt_ratio};
    use ekubo::owned_nft::{OwnedNFT, IOwnedNFTDispatcher, IOwnedNFTDispatcherTrait};
    use ekubo::types::bounds::{max_bounds, Bounds};
    use ekubo::types::call_points::{CallPoints};
    use ekubo::types::delta::{Delta};
    use ekubo::types::i129::{i129, i129Trait, AddDeltaTrait};
    use ekubo::types::keys::{PoolKey, PoolKeyTrait, SavedBalanceKey};
    use starknet::{
        ContractAddress, Store, get_contract_address, get_caller_address, get_block_timestamp,
        ClassHash, storage_access::{storage_base_address_from_felt252}
    };
    use super::math::{
        calculate_reward_amount, time::{validate_time, to_duration, TIME_SPACING_SIZE},
        calculate_next_sqrt_ratio, calculate_amount_from_sale_rate, calculate_reward_rate,
        constants::{MAX_USABLE_TICK_MAGNITUDE, MAX_BOUNDS_MIN_SQRT_RATIO, MAX_BOUNDS_MAX_SQRT_RATIO}
    };

    #[derive(Drop, Copy, Serde)]
    struct OrderState {
        sale_rate: u128,
        reward_rate: felt252,
        use_snapshot: bool
    }

    impl OrderStateStorePacking of starknet::storage_access::StorePacking<
        OrderState, (felt252, felt252)
    > {
        fn pack(value: OrderState) -> (felt252, felt252) {
            (
                u256 { low: value.sale_rate, high: if value.use_snapshot {
                    1
                } else {
                    0
                } }
                    .try_into()
                    .unwrap(),
                value.reward_rate
            )
        }
        fn unpack(value: (felt252, felt252)) -> OrderState {
            let (sale_rate_use_snapshot, reward_rate) = value;
            let sale_rate_use_snapshot_u256: u256 = sale_rate_use_snapshot.into();

            OrderState {
                sale_rate: sale_rate_use_snapshot_u256.low,
                reward_rate,
                use_snapshot: sale_rate_use_snapshot_u256.high.is_non_zero(),
            }
        }
    }

    impl SaleRateStorePacking of starknet::storage_access::StorePacking<
        SaleRateState, (felt252, felt252)
    > {
        fn pack(value: SaleRateState) -> (felt252, felt252) {
            (
                u256 { low: value.token0_sale_rate, high: value.last_virtual_order_time.into() }
                    .try_into()
                    .unwrap(),
                value.token1_sale_rate.into()
            )
        }
        fn unpack(value: (felt252, felt252)) -> SaleRateState {
            let (token0_sale_rate_and_last_virtual_order_time, token1_sale_rate_felt252) = value;
            let token0_sale_rate_and_last_virtual_order_time_u256: u256 =
                token0_sale_rate_and_last_virtual_order_time
                .into();
            let last_virtual_order_time: u64 = token0_sale_rate_and_last_virtual_order_time_u256
                .high
                .try_into()
                .unwrap();

            SaleRateState {
                token0_sale_rate: token0_sale_rate_and_last_virtual_order_time_u256.low,
                token1_sale_rate: token1_sale_rate_felt252.try_into().unwrap(),
                last_virtual_order_time
            }
        }
    }

    pub impl OrderStateZero of Zero<OrderState> {
        fn zero() -> OrderState {
            OrderState { sale_rate: Zero::zero(), reward_rate: Zero::zero(), use_snapshot: false }
        }

        fn is_zero(self: @OrderState) -> bool {
            self.sale_rate.is_zero()
        }

        fn is_non_zero(self: @OrderState) -> bool {
            !self.sale_rate.is_zero()
        }
    }


    #[abi(embed_v0)]
    impl Clear = ekubo::components::clear::ClearImpl<ContractState>;

    component!(path: owned_component, storage: owned, event: OwnedEvent);
    #[abi(embed_v0)]
    impl Owned = owned_component::OwnedImpl<ContractState>;
    impl OwnableImpl = owned_component::OwnableImpl<ContractState>;

    component!(path: upgradeable_component, storage: upgradeable, event: UpgradeableEvent);
    #[abi(embed_v0)]
    impl Upgradeable = upgradeable_component::UpgradeableImpl<ContractState>;

    #[derive(Drop, Copy, Hash)]
    struct StorageKey {
        value: felt252,
    }

    #[storage]
    struct Storage {
        core: ICoreDispatcher,
        orders: LegacyMap<(ContractAddress, felt252, OrderKey), OrderState>,
        sale_rate_and_last_virtual_order_time: LegacyMap<StorageKey, SaleRateState>,
        time_sale_rate_delta: LegacyMap<(StorageKey, u64), (i129, i129)>,
        time_sale_rate_net: LegacyMap<(StorageKey, u64), u128>,
        time_sale_rate_bitmaps: LegacyMap<(StorageKey, u128), Bitmap>,
        reward_rate: LegacyMap<StorageKey, (felt252, felt252)>,
        time_reward_rate: LegacyMap<(StorageKey, u64), (felt252, felt252)>,
        #[substorage(v0)]
        upgradeable: upgradeable_component::Storage,
        #[substorage(v0)]
        owned: owned_component::Storage,
    }

    #[constructor]
    fn constructor(ref self: ContractState, owner: ContractAddress, core: ICoreDispatcher) {
        self.initialize_owned(owner);
        self.core.write(core);
    }

    #[derive(starknet::Event, Drop)]
    pub struct OrderUpdated {
        pub owner: ContractAddress,
        pub salt: felt252,
        pub order_key: OrderKey,
        pub sale_rate_delta: i129
    }

    #[derive(starknet::Event, Drop)]
    pub struct OrderProceedsWithdrawn {
        pub owner: ContractAddress,
        pub salt: felt252,
        pub order_key: OrderKey,
        pub amount: u128
    }

    #[derive(starknet::Event, Drop)]
    pub struct VirtualOrdersExecuted {
        pub key: StateKey,
        pub token0_sale_rate: u128,
        pub token1_sale_rate: u128,
        pub twamm_delta: Delta
    }

    #[derive(starknet::Event, Drop)]
    #[event]
    enum Event {
        #[flat]
        UpgradeableEvent: upgradeable_component::Event,
        OwnedEvent: owned_component::Event,
        OrderUpdated: OrderUpdated,
        OrderProceedsWithdrawn: OrderProceedsWithdrawn,
        VirtualOrdersExecuted: VirtualOrdersExecuted,
    }

    #[derive(Serde, Copy, Drop)]
    enum LockCallbackData {
        ExecuteVirtualSwapsCallbackData: StateKey,
        // owner, salt, order_key, sale_rate_delta
        UpdateSaleRateCallbackData: (ContractAddress, felt252, OrderKey, i129),
        // owner, salt, order_key
        CollectProceedsCallbackData: (ContractAddress, felt252, OrderKey)
    }

    #[abi(embed_v0)]
    impl TWAMMHasInterface of IHasInterface<ContractState> {
        fn get_primary_interface_id(self: @ContractState) -> felt252 {
            return selector!("ekubo::extensions::twamm::TWAMM");
        }
    }

    fn twamm_call_points() -> CallPoints {
        CallPoints {
<<<<<<< HEAD
            before_initialize_pool: true,
            after_initialize_pool: false,
=======
            after_initialize_pool: true,
>>>>>>> 27c577f8
            before_swap: true,
            after_swap: false,
            before_update_position: true,
            after_update_position: false,
            before_collect_fees: true,
            after_collect_fees: false,
        }
    }

    #[abi(embed_v0)]
    impl ExtensionImpl of IExtension<ContractState> {
        fn before_initialize_pool(
            ref self: ContractState, caller: ContractAddress, pool_key: PoolKey, initial_tick: i129
        ) {
            check_caller_is_core(self.core.read());
            assert(pool_key.tick_spacing == MAX_TICK_SPACING, 'TICK_SPACING');

            twamm_call_points()
        }

        fn after_initialize_pool(
            ref self: ContractState, caller: ContractAddress, pool_key: PoolKey, initial_tick: i129
        ) {
            check_caller_is_core(self.core.read());

            let key = StateKey {
                token0: pool_key.token0, token1: pool_key.token1, fee: pool_key.fee
            };
            self
                .sale_rate_and_last_virtual_order_time
                .write(
                    key.into(),
                    SaleRateState {
                        token0_sale_rate: 0,
                        token1_sale_rate: 0,
                        last_virtual_order_time: get_block_timestamp()
                    }
                );
<<<<<<< HEAD
        }

        fn after_initialize_pool(
            ref self: ContractState, caller: ContractAddress, pool_key: PoolKey, initial_tick: i129
        ) {
            assert(false, 'NOT_USED');
=======

            self
                .emit(
                    VirtualOrdersExecuted {
                        key,
                        token0_sale_rate: Zero::zero(),
                        token1_sale_rate: Zero::zero(),
                        twamm_delta: Zero::zero()
                    }
                );
>>>>>>> 27c577f8
        }

        fn before_swap(
            ref self: ContractState,
            caller: ContractAddress,
            pool_key: PoolKey,
            params: SwapParameters
        ) {
            self
                .execute_virtual_orders(
                    StateKey { token0: pool_key.token0, token1: pool_key.token1, fee: pool_key.fee }
                );
        }

        fn after_swap(
            ref self: ContractState,
            caller: ContractAddress,
            pool_key: PoolKey,
            params: SwapParameters,
            delta: Delta
        ) {
            assert(false, 'NOT_USED');
        }

        fn before_update_position(
            ref self: ContractState,
            caller: ContractAddress,
            pool_key: PoolKey,
            params: UpdatePositionParameters
        ) {
            assert(params.bounds == max_bounds(pool_key.tick_spacing), 'BOUNDS');
            self
                .execute_virtual_orders(
                    StateKey { token0: pool_key.token0, token1: pool_key.token1, fee: pool_key.fee }
                );
        }

        fn after_update_position(
            ref self: ContractState,
            caller: ContractAddress,
            pool_key: PoolKey,
            params: UpdatePositionParameters,
            delta: Delta
        ) {
            assert(false, 'NOT_USED');
        }

        fn before_collect_fees(
            ref self: ContractState,
            caller: ContractAddress,
            pool_key: PoolKey,
            salt: felt252,
            bounds: Bounds
        ) {
            self
                .execute_virtual_orders(
                    StateKey { token0: pool_key.token0, token1: pool_key.token1, fee: pool_key.fee }
                );
        }

        fn after_collect_fees(
            ref self: ContractState,
            caller: ContractAddress,
            pool_key: PoolKey,
            salt: felt252,
            bounds: Bounds,
            delta: Delta
        ) {
            assert(false, 'NOT_USED');
        }
    }

    #[abi(embed_v0)]
    impl TWAMMImpl of ITWAMM<ContractState> {
        fn get_order_info(
            self: @ContractState, owner: ContractAddress, salt: felt252, order_key: OrderKey
        ) -> OrderInfo {
            call_core_with_callback::<
                LockCallbackData, ()
            >(
                self.core.read(),
                @LockCallbackData::ExecuteVirtualSwapsCallbackData({
                    order_key.into()
                })
            );
            self.internal_get_order_info(owner, salt, order_key)
        }

        fn get_sale_rate_and_last_virtual_order_time(
            self: @ContractState, key: StateKey
        ) -> SaleRateState {
            self.sale_rate_and_last_virtual_order_time.read(key.into())
        }

        fn get_reward_rate(self: @ContractState, key: StateKey) -> (felt252, felt252) {
            self.reward_rate.read(key.into())
        }

        fn get_time_reward_rate(
            self: @ContractState, key: StateKey, time: u64
        ) -> (felt252, felt252) {
            self.time_reward_rate.read((key.into(), time))
        }

        fn get_sale_rate_net(self: @ContractState, key: StateKey, time: u64) -> u128 {
            self.time_sale_rate_net.read((key.into(), time))
        }

        fn get_sale_rate_delta(self: @ContractState, key: StateKey, time: u64) -> (i129, i129) {
            self.time_sale_rate_delta.read((key.into(), time))
        }

        fn next_initialized_time(
            self: @ContractState, key: StateKey, from: u64, max_time: u64
        ) -> (u64, bool) {
            let storage_key: StorageKey = key.into();

            self
                .prefix_next_initialized_time(
                    LegacyHash::hash(selector!("time_sale_rate_bitmaps"), storage_key),
                    from,
                    max_time
                )
        }

        fn update_order(
            ref self: ContractState, salt: felt252, order_key: OrderKey, sale_rate_delta: i129
        ) {
            call_core_with_callback(
                self.core.read(),
                @LockCallbackData::UpdateSaleRateCallbackData(
                    (get_caller_address(), salt, order_key, sale_rate_delta)
                )
            )
        }

        fn collect_proceeds(ref self: ContractState, salt: felt252, order_key: OrderKey) {
            call_core_with_callback(
                self.core.read(),
                @LockCallbackData::CollectProceedsCallbackData(
                    (get_caller_address(), salt, order_key)
                )
            )
        }

        fn execute_virtual_orders(ref self: ContractState, key: StateKey) {
            call_core_with_callback(
                self.core.read(), @LockCallbackData::ExecuteVirtualSwapsCallbackData({
                    key
                })
            )
        }

        fn update_call_points(ref self: ContractState) {
            self.core.read().set_call_points(twamm_call_points());
        }
    }

    #[abi(embed_v0)]
    impl LockerImpl of ILocker<ContractState> {
        fn locked(ref self: ContractState, id: u32, data: Span<felt252>) -> Span<felt252> {
            let core = self.core.read();

            match consume_callback_data::<LockCallbackData>(core, data) {
                LockCallbackData::ExecuteVirtualSwapsCallbackData(key) => {
                    self.internal_execute_virtual_orders(core, key);
                },
                LockCallbackData::UpdateSaleRateCallbackData((
                    owner, salt, order_key, sale_rate_delta
                )) => {
                    let current_time = get_block_timestamp();
                    // there is no reason to adjust the sale rate of an order that has already ended
                    assert(current_time < order_key.end_time, 'ORDER_ENDED');

                    self.internal_execute_virtual_orders(core, order_key.into());

                    let order_info = self.internal_get_order_info(owner, salt, order_key);

                    validate_time(now: current_time, time: order_key.end_time);
                    validate_time(now: current_time, time: order_key.start_time);

                    let sale_rate_next = order_info.sale_rate.add(sale_rate_delta);

                    let (reward_rate, use_snapshot) = if (sale_rate_next.is_zero()) {
                        // all proceeds must be withdrawn before order is cancelled
                        assert(order_info.purchased_amount.is_zero(), 'MUST_WITHDRAW_PROCEEDS');

                        // zero out the state
                        (0, false)
                    } else {
                        (
                            self.get_current_reward_rate(order_key)
                                - calculate_reward_rate(
                                    order_info.purchased_amount, sale_rate_next
                                ),
                            true
                        )
                    };

                    self
                        .orders
                        .write(
                            (owner, salt, order_key),
                            OrderState { sale_rate: sale_rate_next, reward_rate, use_snapshot }
                        );

                    self.emit(OrderUpdated { owner, salt, order_key, sale_rate_delta });

                    let key: StateKey = order_key.into();

                    if (order_key.start_time <= current_time) {
                        // order already started, update the current sale rate
                        let storage_key: StorageKey = key.into();

                        let sale_rate_storage_address = storage_base_address_from_felt252(
                            LegacyHash::hash(
                                selector!("sale_rate_and_last_virtual_order_time"), storage_key
                            )
                        );

                        let sale_rate_state: SaleRateState = Store::read(
                            0, sale_rate_storage_address
                        )
                            .expect('FAILED_TO_READ_SALE_RATE');

                        Store::write(
                            0,
                            sale_rate_storage_address,
                            if (order_key.sell_token > order_key.buy_token) {
                                SaleRateState {
                                    token0_sale_rate: sale_rate_state.token0_sale_rate,
                                    token1_sale_rate: sale_rate_state
                                        .token1_sale_rate
                                        .add(sale_rate_delta),
                                    last_virtual_order_time: sale_rate_state.last_virtual_order_time
                                }
                            } else {
                                SaleRateState {
                                    token0_sale_rate: sale_rate_state
                                        .token0_sale_rate
                                        .add(sale_rate_delta),
                                    token1_sale_rate: sale_rate_state.token1_sale_rate,
                                    last_virtual_order_time: sale_rate_state.last_virtual_order_time
                                }
                            }
                        )
                            .expect('FAILED_TO_WRITE_SALE_RATE');
                    } else {
                        // order starts in the future, update start time
                        self.update_time(order_key, order_key.start_time, sale_rate_delta, true);
                    }

                    // always update end time because this point is only reached if the order is active or hasn't started
                    self.update_time(order_key, order_key.end_time, sale_rate_delta, false);

                    // must round down if decreasing (withdrawing) and round up if increasing (depositing) sale rate to remain solvent
                    let amount_delta = calculate_amount_from_sale_rate(
                        sale_rate: sale_rate_delta.mag,
                        duration: to_duration(
                            start: max(order_key.start_time, current_time), end: order_key.end_time
                        ),
                        round_up: !sale_rate_delta.sign
                    );

                    let token = order_key.sell_token;

                    if (sale_rate_delta.sign) {
                        // if decreasing sale rate, pay fee and withdraw funds

                        let pool_key: PoolKey = key.into();

                        core.load(token: token, salt: 0, amount: amount_delta);

                        if (core.get_pool_liquidity(pool_key).is_non_zero()) {
                            let fee_amount = compute_fee(amount_delta, key.fee);

                            let (amount0, amount1) = if (order_key
                                .sell_token > order_key
                                .buy_token) {
                                (0, fee_amount)
                            } else {
                                (fee_amount, 0)
                            };

                            core.accumulate_as_fees(pool_key, amount0, amount1);
                            core.withdraw(token, get_contract_address(), amount_delta - fee_amount);
                        } else {
                            core.withdraw(token, get_contract_address(), amount_delta);
                        }
                    } else {
                        // if increasing sale rate, deposit additional funds
                        IERC20Dispatcher { contract_address: token }
                            .approve(core.contract_address, amount_delta.into());

                        core.pay(token);

                        core
                            .save(
                                SavedBalanceKey {
                                    owner: get_contract_address(), token: token, salt: 0
                                },
                                amount_delta
                            );
                    }
                },
                LockCallbackData::CollectProceedsCallbackData((
                    owner, salt, order_key
                )) => {
                    self.internal_execute_virtual_orders(core, order_key.into());

                    let order_info = self.internal_get_order_info(owner, salt, order_key);

                    // snapshot the reward rate so we know the proceeds of the order have been withdrawn at this current time
                    self
                        .orders
                        .write(
                            (owner, salt, order_key),
                            OrderState {
                                sale_rate: order_info.sale_rate,
                                reward_rate: self.get_current_reward_rate(order_key),
                                use_snapshot: true,
                            }
                        );

                    if (order_info.purchased_amount.is_non_zero()) {
                        let token = order_key.buy_token;

                        core.load(token, 0, order_info.purchased_amount);
                        core.withdraw(token, get_contract_address(), order_info.purchased_amount);
                    }

                    self
                        .emit(
                            OrderProceedsWithdrawn {
                                owner, salt, order_key, amount: order_info.purchased_amount
                            }
                        );
                }
            }

            array![].span()
        }
    }

    #[generate_trait]
    impl Internal of InternalTrait {
        fn update_time(
            ref self: ContractState,
            order_key: OrderKey,
            time: u64,
            sale_rate_delta: i129,
            is_start_time: bool
        ) {
            let key: StateKey = order_key.into();
            let storage_key: StorageKey = key.into();

            let time_sale_rate_delta_storage_address = storage_base_address_from_felt252(
                LegacyHash::hash(
                    LegacyHash::hash(selector!("time_sale_rate_delta"), storage_key), time
                )
            );

            let (token0_sale_rate_delta, token1_sale_rate_delta): (i129, i129) = Store::read(
                0, time_sale_rate_delta_storage_address
            )
                .expect('FAILED_TO_READ_TSALE_RATE_DELTA');

            if (order_key.sell_token > order_key.buy_token) {
                let next_sale_rate_delta = if (is_start_time) {
                    token1_sale_rate_delta + sale_rate_delta
                } else {
                    token1_sale_rate_delta - sale_rate_delta
                };

                Store::write(
                    0,
                    time_sale_rate_delta_storage_address,
                    (token0_sale_rate_delta, next_sale_rate_delta)
                )
                    .expect('FAILED_WRITE_TSALE_RATE_DELTA');
            } else {
                let next_sale_rate_delta = if (is_start_time) {
                    token0_sale_rate_delta + sale_rate_delta
                } else {
                    token0_sale_rate_delta - sale_rate_delta
                };

                Store::write(
                    0,
                    time_sale_rate_delta_storage_address,
                    (next_sale_rate_delta, token1_sale_rate_delta)
                )
                    .expect('FAILED_WRITE_TSALE_RATE_DELTA');
            }

            let sale_rate_net_storage_address = storage_base_address_from_felt252(
                LegacyHash::hash(
                    LegacyHash::hash(selector!("time_sale_rate_net"), storage_key), time
                )
            );

            let sale_rate_net: u128 = Store::read(0, sale_rate_net_storage_address)
                .expect('FAILED_TO_SALE_RATE_NET');

            let next_sale_rate_net = sale_rate_net.add(sale_rate_delta);

            Store::write(0, sale_rate_net_storage_address, next_sale_rate_net)
                .expect('FAILED_TO_WRITE_SALE_RATE_NET');

            if sale_rate_net.is_zero() & next_sale_rate_net.is_non_zero() {
                self.insert_initialized_time(storage_key, time);
            } else if sale_rate_net.is_non_zero() & next_sale_rate_net.is_zero() {
                self.remove_initialized_time(storage_key, time);
            };
        }

        fn get_current_reward_rate(self: @ContractState, order_key: OrderKey) -> felt252 {
            let key: StateKey = order_key.into();
            let (token0_reward_rate, token1_reward_rate) = self.reward_rate.read(key.into());

            if (order_key.sell_token > order_key.buy_token) {
                token0_reward_rate
            } else {
                token1_reward_rate
            }
        }

        fn get_reward_rate_at(self: @ContractState, order_key: OrderKey, time: u64) -> felt252 {
            let key: StateKey = order_key.into();

            let (token0_reward_rate, token1_reward_rate) = self
                .time_reward_rate
                .read((key.into(), time));

            if (order_key.sell_token > order_key.buy_token) {
                token0_reward_rate
            } else {
                token1_reward_rate
            }
        }

        fn remove_initialized_time(ref self: ContractState, storage_key: StorageKey, time: u64) {
            let (word_index, bit_index) = time_to_word_and_bit_index(time);

            let bitmap = self.time_sale_rate_bitmaps.read((storage_key, word_index));

            // it is assumed that bitmap already contains the set bit exp2(bit_index)
            self
                .time_sale_rate_bitmaps
                .write((storage_key, word_index), bitmap.unset_bit(bit_index));
        }

        fn insert_initialized_time(ref self: ContractState, storage_key: StorageKey, time: u64) {
            let (word_index, bit_index) = time_to_word_and_bit_index(time);

            let bitmap = self.time_sale_rate_bitmaps.read((storage_key, word_index));

            self.time_sale_rate_bitmaps.write((storage_key, word_index), bitmap.set_bit(bit_index));
        }

        fn prefix_next_initialized_time(
            self: @ContractState, prefix: felt252, from: u64, max_time: u64
        ) -> (u64, bool) {
            let (word_index, bit_index) = time_to_word_and_bit_index(from + TIME_SPACING_SIZE);

            let bitmap: Bitmap = Store::read(
                0, storage_base_address_from_felt252(LegacyHash::hash(prefix, word_index))
            )
                .expect('BITMAP_READ_FAILED');

            match bitmap.next_set_bit(bit_index) {
                Option::Some(next_bit) => {
                    let next_time = word_and_bit_index_to_time((word_index, next_bit));
                    if next_time > max_time {
                        (max_time, false)
                    } else {
                        (next_time, true)
                    }
                },
                Option::None => {
                    let next = word_and_bit_index_to_time((word_index, 0));

                    if (next > max_time) {
                        (max_time, false)
                    } else {
                        self.prefix_next_initialized_time(prefix, next, max_time)
                    }
                },
            }
        }

        fn internal_execute_virtual_orders(
            ref self: ContractState, core: ICoreDispatcher, key: StateKey
        ) {
            let pool_key: PoolKey = key.into();
            let storage_key: StorageKey = key.into();
            let current_time = get_block_timestamp();
            let self_snap = @self;

            let sale_rate_storage_address = storage_base_address_from_felt252(
                LegacyHash::hash(selector!("sale_rate_and_last_virtual_order_time"), storage_key)
            );

            let sale_rate_state: SaleRateState = Store::read(0, sale_rate_storage_address)
                .expect('FAILED_TO_READ_SALE_RATE');

            let mut token0_sale_rate = sale_rate_state.token0_sale_rate;
            let mut token1_sale_rate = sale_rate_state.token1_sale_rate;
            // all virtual orders are executed at the same time 
            // last_virtual_order_time is the same for both tokens
            let mut last_virtual_order_time = sale_rate_state.last_virtual_order_time;

            if (last_virtual_order_time != current_time) {
                let starting_sqrt_ratio = core.get_pool_price(pool_key).sqrt_ratio;
                assert(starting_sqrt_ratio.is_non_zero(), 'POOL_NOT_INITIALIZED');

                let mut next_sqrt_ratio = Option::Some(starting_sqrt_ratio);
                let mut total_delta = Zero::zero();
                let mut total_twamm_delta = Zero::zero();

                let reward_rate_storage_address = storage_base_address_from_felt252(
                    LegacyHash::hash(selector!("reward_rate"), storage_key)
                );

                let (mut token0_reward_rate, mut token1_reward_rate): (felt252, felt252) =
                    Store::read(
                    0, reward_rate_storage_address
                )
                    .expect('FAILED_TO_READ_REWARD_RATE');

                let time_bitmap_storage_prefix = LegacyHash::hash(
                    selector!("time_sale_rate_bitmaps"), storage_key
                );

                let time_sale_rate_delta_storage_prefix = LegacyHash::hash(
                    selector!("time_sale_rate_delta"), storage_key
                );

                let time_reward_rate_storage_prefix = LegacyHash::hash(
                    selector!("time_reward_rate"), storage_key
                );

                while last_virtual_order_time != current_time {
                    let mut delta = Zero::zero();

                    // must trade up to the earliest initialzed time because sale rate changes
                    let (next_virtual_order_time, is_initialized) = self_snap
                        .prefix_next_initialized_time(
                            time_bitmap_storage_prefix, last_virtual_order_time, current_time
                        );

                    if (token0_sale_rate.is_non_zero() || token1_sale_rate.is_non_zero()) {
                        let current_sqrt_ratio = match next_sqrt_ratio {
                            Option::Some(current_sqrt_ratio) => { current_sqrt_ratio },
                            Option::None => {
                                let price = core.get_pool_price(pool_key);
                                price.sqrt_ratio
                            }
                        };

                        let time_elapsed = to_duration(
                            start: last_virtual_order_time, end: next_virtual_order_time
                        );

                        let token0_amount: u128 = calculate_amount_from_sale_rate(
                            sale_rate: token0_sale_rate, duration: time_elapsed, round_up: false
                        );
                        let token1_amount: u128 = calculate_amount_from_sale_rate(
                            sale_rate: token1_sale_rate, duration: time_elapsed, round_up: false
                        );

                        let twamm_delta = if (token0_amount.is_non_zero()
                            && token1_amount.is_non_zero()) {
                            // must use sqrt_ratio and liquidity at the closest usable tick, since swaps
                            // on this pool could push the price out of range and liquidity to zero
                            let sqrt_ratio = max(
                                MAX_BOUNDS_MIN_SQRT_RATIO,
                                min(MAX_BOUNDS_MAX_SQRT_RATIO, current_sqrt_ratio)
                            );

                            let liquidity = core
                                .get_pool_tick_liquidity_net(
                                    pool_key, i129 { mag: MAX_USABLE_TICK_MAGNITUDE, sign: true }
                                );

                            let calculated_next_sqrt_ratio = calculate_next_sqrt_ratio(
                                sqrt_ratio,
                                liquidity,
                                token0_sale_rate,
                                token1_sale_rate,
                                time_elapsed
                            );

                            delta = core
                                .swap(
                                    pool_key,
                                    SwapParameters {
                                        amount: i129 {
                                            mag: 0xffffffffffffffffffffffffffffffff, sign: true
                                        },
                                        is_token1: current_sqrt_ratio >= calculated_next_sqrt_ratio,
                                        sqrt_ratio_limit: calculated_next_sqrt_ratio,
                                        skip_ahead: 0
                                    }
                                );

                            next_sqrt_ratio = Option::Some(calculated_next_sqrt_ratio);

                            // both sides are swapping, twamm delta is the swap amounts needed to reach
                            // the target price minus amounts in the twamm
                            delta
                                - Delta {
                                    amount0: i129 { mag: token0_amount, sign: false },
                                    amount1: i129 { mag: token1_amount, sign: false }
                                }
                        } else {
                            let (amount, is_token1, sqrt_ratio_limit) = if token0_amount
                                .is_non_zero() {
                                (token0_amount, false, min_sqrt_ratio())
                            } else {
                                (token1_amount, true, max_sqrt_ratio())
                            };

                            if sqrt_ratio_limit != current_sqrt_ratio {
                                delta = core
                                    .swap(
                                        pool_key,
                                        SwapParameters {
                                            amount: i129 { mag: amount, sign: false },
                                            is_token1,
                                            sqrt_ratio_limit,
                                            skip_ahead: 0
                                        }
                                    );
                            }

                            // must fetch price from core after a single sided swap
                            next_sqrt_ratio = Option::None;

                            // only one side is swapping, twamm delta is the same as amounts swapped
                            delta
                        };

                        // must accumulate swap deltas to zero out at the end
                        total_delta += delta;

                        // must accumulate twamm delta to twamm calculate volume
                        total_twamm_delta += twamm_delta;

                        if (twamm_delta.amount0.is_non_zero() && twamm_delta.amount0.sign) {
                            token0_reward_rate +=
                                calculate_reward_rate(twamm_delta.amount0.mag, token1_sale_rate);
                        }

                        if (twamm_delta.amount1.is_non_zero() && twamm_delta.amount1.sign) {
                            token1_reward_rate +=
                                calculate_reward_rate(twamm_delta.amount1.mag, token0_sale_rate);
                        }
                    }

                    if (is_initialized) {
                        let (token0_sale_rate_delta, token1_sale_rate_delta): (i129, i129) =
                            Store::read(
                            0,
                            storage_base_address_from_felt252(
                                LegacyHash::hash(
                                    time_sale_rate_delta_storage_prefix, next_virtual_order_time
                                )
                            )
                        )
                            .expect('FAILED_TO_READ_TSALE_RATE_DELTA');

                        if (token0_sale_rate_delta.is_non_zero()) {
                            token0_sale_rate = token0_sale_rate.add(token0_sale_rate_delta);
                        }

                        if (token1_sale_rate_delta.is_non_zero()) {
                            token1_sale_rate = token1_sale_rate.add(token1_sale_rate_delta);
                        }

                        Store::write(
                            0,
                            storage_base_address_from_felt252(
                                LegacyHash::hash(
                                    time_reward_rate_storage_prefix, next_virtual_order_time
                                )
                            ),
                            (token0_reward_rate, token1_reward_rate)
                        )
                            .expect('FAILED_TO_WRITE_TREWARD_RATE');
                    }

                    last_virtual_order_time = next_virtual_order_time;
                };

                self
                    .emit(
                        VirtualOrdersExecuted {
                            key, token0_sale_rate, token1_sale_rate, twamm_delta: total_twamm_delta
                        }
                    );

                Store::write(
                    0,
                    sale_rate_storage_address,
                    SaleRateState { token0_sale_rate, token1_sale_rate, last_virtual_order_time }
                )
                    .expect('FAILED_TO_WRITE_SALE_RATE');

                Store::write(
                    0, reward_rate_storage_address, (token0_reward_rate, token1_reward_rate)
                )
                    .expect('FAILED_TO_WRITE_REWARD_RATE');

                self
                    .handle_delta_with_saved_balances(
                        core, get_contract_address(), pool_key.token0, total_delta.amount0
                    );

                self
                    .handle_delta_with_saved_balances(
                        core, get_contract_address(), pool_key.token1, total_delta.amount1
                    );
            }
        }

        // Gets an order info.
        // The pool must be executed up to the current time for an accurate response
        fn internal_get_order_info(
            self: @ContractState, owner: ContractAddress, salt: felt252, order_key: OrderKey
        ) -> OrderInfo {
            let current_time = get_block_timestamp();
            let order_state = self.orders.read((owner, salt, order_key));

            let order_reward_rate = if (order_state.use_snapshot) {
                order_state.reward_rate
            } else {
                self.get_reward_rate_at(order_key, order_key.start_time)
            };

            let (remaining_sell_amount, purchased_amount) = if current_time < order_key.start_time {
                (
                    calculate_amount_from_sale_rate(
                        sale_rate: order_state.sale_rate,
                        duration: to_duration(start: order_key.start_time, end: order_key.end_time),
                        round_up: false
                    ),
                    0
                )
            } else if (current_time < order_key.end_time) {
                let current_reward_rate = self.get_current_reward_rate(order_key);

                (
                    calculate_amount_from_sale_rate(
                        sale_rate: order_state.sale_rate,
                        duration: to_duration(start: current_time, end: order_key.end_time),
                        round_up: false
                    ),
                    calculate_reward_amount(
                        current_reward_rate - order_reward_rate, order_state.sale_rate
                    )
                )
            } else {
                let interval_reward_rate = self.get_reward_rate_at(order_key, order_key.end_time)
                    - order_reward_rate;
                (0, calculate_reward_amount(interval_reward_rate, order_state.sale_rate))
            };

            OrderInfo { sale_rate: order_state.sale_rate, remaining_sell_amount, purchased_amount }
        }


        fn handle_delta_with_saved_balances(
            ref self: ContractState,
            core: ICoreDispatcher,
            owner: ContractAddress,
            token: ContractAddress,
            delta: i129
        ) {
            if delta.is_non_zero() {
                if (delta.sign) {
                    core.save(key: SavedBalanceKey { owner, token, salt: 0 }, amount: delta.mag);
                } else {
                    core.load(token: token, salt: 0, amount: delta.mag);
                }
            }
        }
    }

    pub(crate) fn time_to_word_and_bit_index(time: u64) -> (u128, u8) {
        (
            (time / (TIME_SPACING_SIZE * 251)).into(),
            250_u8 - ((time / TIME_SPACING_SIZE) % 251).try_into().unwrap()
        )
    }

    pub(crate) fn word_and_bit_index_to_time(word_and_bit_index: (u128, u8)) -> u64 {
        let (word, bit) = word_and_bit_index;
        ((word * 251 * TIME_SPACING_SIZE.into()) + ((250 - bit).into() * TIME_SPACING_SIZE.into()))
            .try_into()
            .unwrap()
    }

    impl OrderKeyIntoStateKey of Into<OrderKey, StateKey> {
        fn into(self: OrderKey) -> StateKey {
            let (token0, token1) = if (self.sell_token > self.buy_token) {
                (self.buy_token, self.sell_token)
            } else {
                (self.sell_token, self.buy_token)
            };

            StateKey { token0, token1, fee: self.fee, }
        }
    }

    impl StateKeyIntoPoolKey of Into<StateKey, PoolKey> {
        fn into(self: StateKey) -> PoolKey {
            PoolKey {
                token0: self.token0,
                token1: self.token1,
                fee: self.fee,
                tick_spacing: MAX_TICK_SPACING,
                extension: get_contract_address()
            }
        }
    }

    impl StateKeyIntoStorageKey of Into<StateKey, StorageKey> {
        fn into(self: StateKey) -> StorageKey {
            StorageKey {
                value: core::pedersen::pedersen(
                    core::pedersen::pedersen(self.token0.into(), self.token1.into()),
                    self.fee.into()
                )
            }
        }
    }
}<|MERGE_RESOLUTION|>--- conflicted
+++ resolved
@@ -218,12 +218,8 @@
 
     fn twamm_call_points() -> CallPoints {
         CallPoints {
-<<<<<<< HEAD
             before_initialize_pool: true,
-            after_initialize_pool: false,
-=======
             after_initialize_pool: true,
->>>>>>> 27c577f8
             before_swap: true,
             after_swap: false,
             before_update_position: true,
@@ -240,8 +236,6 @@
         ) {
             check_caller_is_core(self.core.read());
             assert(pool_key.tick_spacing == MAX_TICK_SPACING, 'TICK_SPACING');
-
-            twamm_call_points()
         }
 
         fn after_initialize_pool(
@@ -262,14 +256,6 @@
                         last_virtual_order_time: get_block_timestamp()
                     }
                 );
-<<<<<<< HEAD
-        }
-
-        fn after_initialize_pool(
-            ref self: ContractState, caller: ContractAddress, pool_key: PoolKey, initial_tick: i129
-        ) {
-            assert(false, 'NOT_USED');
-=======
 
             self
                 .emit(
@@ -280,7 +266,6 @@
                         twamm_delta: Zero::zero()
                     }
                 );
->>>>>>> 27c577f8
         }
 
         fn before_swap(
