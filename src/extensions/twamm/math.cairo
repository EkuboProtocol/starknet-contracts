use core::debug::PrintTrait;
use core::integer::{
    u512, u256_wide_mul, u512_safe_div_rem_by_u256, u256_as_non_zero, u128_safe_divmod,
    u256_safe_divmod, u128_as_non_zero, u256_safe_div_rem, u128_wide_mul, u256_sqrt,
    u512_safe_divmod_by_u256
};
use core::num::traits::{Zero};
use core::traits::{Into, TryInto};
use ekubo::interfaces::core::{Delta};
use ekubo::math::bits::{msb};
use ekubo::math::exp2::{exp2 as exp2_int};
use ekubo::math::ticks::internal::{unsafe_mul_shift};


mod constants {
    const LOG_SCALE_FACTOR: u8 = 4;
    const BITMAP_SPACING: u64 = 16;

    // sale rate is scaled by 2**32
    const X32_u128: u128 = 0x100000000_u128;
    const X32_u256: u256 = 0x100000000_u256;

    // 2**64
    const X64: u128 = 0x10000000000000000_u128;

    // 2**128
    const X128: u256 = 0x100000000000000000000000000000000_u256;

    const LOG2_E_X32: u128 = 6196328018;

    // log_2(e) * 2**64
    const LOG2_E_X64: u128 = 26613026195688644984_u128;

    // log_2(e) * 2**128
    const LOG2_E_X128: u256 = 490923683258796565746369346286093237521_u256;
}

<<<<<<< HEAD
fn calculate_sale_rate(amount: u128, expiry_time: u64, current_time: u64) -> u128 {
    let sale_rate: u128 = ((amount.into() * constants::X32_u256)
        / (expiry_time - current_time).into())
=======
fn calculate_sale_rate(amount: u128, end_time: u64, start_time: u64) -> u128 {
    let sale_rate: u128 = ((amount.into() * constants::X_32_u256)
        / (end_time - start_time).into())
>>>>>>> 18bd0828
        .try_into()
        .expect('SALE_RATE_OVERFLOW');

    assert(sale_rate > 0, 'SALE_RATE_ZERO');

    sale_rate
}

fn calculate_reward_rate_deltas(sale_rates: (u128, u128), delta: Delta) -> (felt252, felt252) {
    let (token0_sale_rate, token1_sale_rate) = sale_rates;

    let token0_reward_delta: felt252 = if (delta.amount0.mag > 0) {
        if (!delta.amount0.sign || token1_sale_rate == 0) {
            0
        } else {
            (u256 { high: delta.amount0.mag, low: 0 } / token1_sale_rate.into())
                .try_into()
                .expect('REWARD_DELTA_OVERFLOW')
        }
    } else {
        0
    };

    let token1_reward_delta: felt252 = if (delta.amount1.mag > 0) {
        if (!delta.amount1.sign || token0_sale_rate == 0) {
            0
        } else {
            (u256 { high: delta.amount1.mag, low: 0 } / token0_sale_rate.into())
                .try_into()
                .expect('REWARD_DELTA_OVERFLOW')
        }
    } else {
        0
    };

    (token0_reward_delta, token1_reward_delta)
}

fn calculate_reward_amount(reward_rate: felt252, sale_rate: u128) -> u128 {
    // this should never overflow since total_sale_rate <= sale_rate 
    ((reward_rate.into() * sale_rate.into()) / constants::X128)
        .try_into()
        .expect('REWARD_AMOUNT_OVERFLOW')
}

fn validate_time(start_time: u64, end_time: u64) {
    assert(end_time > start_time, 'INVALID_END_TIME');

    // calculate the closest timestamp at which an order can expire
    // based on the step of the interval that the order expires in using
    // an approximation of
    // = 16**(floor(log_16(end_time-start_time)))
    // = 2**(4 * (floor(log_2(end_time-start_time)) / 4))
    let step = exp2_int(
        constants::LOG_SCALE_FACTOR
            * (msb((end_time - start_time).into()) / constants::LOG_SCALE_FACTOR)
    );

    assert(step >= constants::BITMAP_SPACING.into(), 'INVALID_SPACING');
    assert(end_time.into() % step == 0, 'INVALID_TIME');
}

fn calculate_next_sqrt_ratio(
    sqrt_ratio: u256,
    liquidity: u128,
    token0_sale_rate: u128,
    token1_sale_rate: u128,
    virtual_order_time_window: u64
) -> u256 {
    // sqrt sell ratio
    let sell_ratio = (u256 { high: token1_sale_rate, low: 0 } / token0_sale_rate.into());
    let sqrt_sell_ratio: u256 = u256_sqrt(sell_ratio).into();

    'liquidity'.print();
    liquidity.print();

    // c
    let (c, sign) = calculate_c(sqrt_ratio, sqrt_sell_ratio * constants::X64.into());

    'c'.print();
    c.print();

    let sqrt_ratio_next = if (c.is_zero()) {
        sqrt_sell_ratio.try_into().expect('SQRT_RATIO_OVERFLOW')
    } else {
        // sqrt_sell_rate
        let sqrt_sell_rate = u256_sqrt(token0_sale_rate.into() * token1_sale_rate.into());

        'sqrt_sell_rate'.print();
        sqrt_sell_rate.print();

        let e = calculate_e(sqrt_sell_rate, virtual_order_time_window, liquidity);

        let term1 = e - c;
        let term2 = e + c;

        let scale: u256 = if (sign) {
            let (high, low) = u128_wide_mul(
                term2.try_into().expect('TERM2_OVERFLOW'), constants::X64
            );
            let (q, r) = u256_safe_div_rem(
                u256 { high: high, low: low }, u256_as_non_zero(term1.into())
            );
            // check remainder
            q
        } else {
            let (high, low) = u128_wide_mul(
                term1.try_into().expect('TERM1_OVERFLOW'), constants::X64
            );
            let (q, r) = u256_safe_div_rem(
                u256 { high: high, low: low }, u256_as_non_zero(term2.into())
            );
            // check remainder
            q
        };

        'scale'.print();
        scale.print();

        (sqrt_sell_ratio * scale)
    };

    sqrt_ratio_next
}

// c = (sqrt_sell_ratio - sqrt_ratio) / (sqrt_sell_ratio + sqrt_ratio)
fn calculate_c(sqrt_ratio: u256, sqrt_sell_ratio: u256) -> (u256, bool) {
    if (sqrt_ratio == sqrt_sell_ratio) {
        return (0, false);
    }

    let (num, sign) = if (sqrt_ratio > sqrt_sell_ratio) {
        (sqrt_ratio - sqrt_sell_ratio, true)
    } else {
        (sqrt_sell_ratio - sqrt_ratio, false)
    };

    // denominator cannot overflow
    let (div, _) = u512_safe_div_rem_by_u256(
        u256_wide_mul(num, constants::X128), u256_as_non_zero(sqrt_sell_ratio + sqrt_ratio)
    );

    // value of c is between 0 and 1 scaled by 2**128, only the upper 256 bits are used
    assert(div.limb2 == 0 && div.limb3 == 0, 'C_DIV_OVERFLOW');

    (u256 { low: div.limb0, high: div.limb1 }, sign)
}

//  e = exp(2 * t * sqrt_sell_rate / liquidity) as 32.64
fn calculate_e(sqrt_sell_rate: u128, t: u64, liquidity: u128) -> u256 {
    // sqrt_sell_rate is 96.32
    // scaled t is 64.32
    // combined is 160.64
    // liquidity is 128
    // exponent is 32.64

    let (high, low) = u128_wide_mul((2 * constants::X32_u128 * t.into()), sqrt_sell_rate);

    'high'.print();
    high.print();
    'low'.print();
    low.print();

    let (exponent, _) = u256_safe_div_rem(
        u256 { high: high, low: low }, u256_as_non_zero(liquidity.into())
    );

    // validate high is 0, integer piece should be < 128
    assert(exponent.high == 0, 'E_MUL_OVERFLOW');

    'exponent'.print();
    exponent.low.print();

    exp_fractional(exponent.low)
}

// calculates exp(x) as 2^(x * log_2(e))
fn exp_fractional(x: u128) -> u256 {
    // base = 1.00000000000
    // number of iterations = 71
    // denominator = 1<<128
    let mut ratio = 0x100000000000000000000000000000000_u256;
    if ((x & 0x1) != 0) {
        ratio = u256 { high: 0, low: 0xffffffffffffffff0000000000000000 };
    }
    if ((x & 0x2) != 0) {
        ratio = unsafe_mul_shift(ratio, 0xfffffffffffffffe0000000000000002);
    }
    if ((x & 0x4) != 0) {
        ratio = unsafe_mul_shift(ratio, 0xfffffffffffffffc0000000000000008);
    }
    if ((x & 0x8) != 0) {
        ratio = unsafe_mul_shift(ratio, 0xfffffffffffffff80000000000000020);
    }
    if ((x & 0x10) != 0) {
        ratio = unsafe_mul_shift(ratio, 0xfffffffffffffff00000000000000080);
    }
    if ((x & 0x20) != 0) {
        ratio = unsafe_mul_shift(ratio, 0xffffffffffffffe00000000000000200);
    }
    if ((x & 0x40) != 0) {
        ratio = unsafe_mul_shift(ratio, 0xffffffffffffffc00000000000000800);
    }
    if ((x & 0x80) != 0) {
        ratio = unsafe_mul_shift(ratio, 0xffffffffffffff800000000000002000);
    }
    if ((x & 0x100) != 0) {
        ratio = unsafe_mul_shift(ratio, 0xffffffffffffff000000000000008000);
    }
    if ((x & 0x200) != 0) {
        ratio = unsafe_mul_shift(ratio, 0xfffffffffffffe000000000000020000);
    }
    if ((x & 0x400) != 0) {
        ratio = unsafe_mul_shift(ratio, 0xfffffffffffffc000000000000080000);
    }
    if ((x & 0x800) != 0) {
        ratio = unsafe_mul_shift(ratio, 0xfffffffffffff8000000000000200000);
    }
    if ((x & 0x1000) != 0) {
        ratio = unsafe_mul_shift(ratio, 0xfffffffffffff0000000000000800000);
    }
    if ((x & 0x2000) != 0) {
        ratio = unsafe_mul_shift(ratio, 0xffffffffffffe0000000000002000000);
    }
    if ((x & 0x4000) != 0) {
        ratio = unsafe_mul_shift(ratio, 0xffffffffffffc0000000000008000000);
    }
    if ((x & 0x8000) != 0) {
        ratio = unsafe_mul_shift(ratio, 0xffffffffffff80000000000020000000);
    }
    if ((x & 0x10000) != 0) {
        ratio = unsafe_mul_shift(ratio, 0xffffffffffff00000000000080000000);
    }
    if ((x & 0x20000) != 0) {
        ratio = unsafe_mul_shift(ratio, 0xfffffffffffe00000000000200000000);
    }
    if ((x & 0x40000) != 0) {
        ratio = unsafe_mul_shift(ratio, 0xfffffffffffc00000000000800000000);
    }
    if ((x & 0x80000) != 0) {
        ratio = unsafe_mul_shift(ratio, 0xfffffffffff800000000002000000000);
    }
    if ((x & 0x100000) != 0) {
        ratio = unsafe_mul_shift(ratio, 0xfffffffffff000000000008000000000);
    }
    if ((x & 0x200000) != 0) {
        ratio = unsafe_mul_shift(ratio, 0xffffffffffe000000000020000000000);
    }
    if ((x & 0x400000) != 0) {
        ratio = unsafe_mul_shift(ratio, 0xffffffffffc00000000007ffffffffff);
    }
    if ((x & 0x800000) != 0) {
        ratio = unsafe_mul_shift(ratio, 0xffffffffff80000000001ffffffffffb);
    }
    if ((x & 0x1000000) != 0) {
        ratio = unsafe_mul_shift(ratio, 0xffffffffff00000000007fffffffffd5);
    }
    if ((x & 0x2000000) != 0) {
        ratio = unsafe_mul_shift(ratio, 0xfffffffffe0000000001fffffffffeab);
    }
    if ((x & 0x4000000) != 0) {
        ratio = unsafe_mul_shift(ratio, 0xfffffffffc0000000007fffffffff555);
    }
    if ((x & 0x8000000) != 0) {
        ratio = unsafe_mul_shift(ratio, 0xfffffffff8000000001fffffffffaaab);
    }
    if ((x & 0x10000000) != 0) {
        ratio = unsafe_mul_shift(ratio, 0xfffffffff0000000007ffffffffd5555);
    }
    if ((x & 0x20000000) != 0) {
        ratio = unsafe_mul_shift(ratio, 0xffffffffe000000001ffffffffeaaaab);
    }
    if ((x & 0x40000000) != 0) {
        ratio = unsafe_mul_shift(ratio, 0xffffffffc000000007ffffffff555555);
    }
    if ((x & 0x80000000) != 0) {
        ratio = unsafe_mul_shift(ratio, 0xffffffff800000001ffffffffaaaaaab);
    }
    if ((x & 0x100000000) != 0) {
        ratio = unsafe_mul_shift(ratio, 0xffffffff000000007fffffffd5555555);
    }
    if ((x & 0x200000000) != 0) {
        ratio = unsafe_mul_shift(ratio, 0xfffffffe00000001fffffffeaaaaaaab);
    }
    if ((x & 0x400000000) != 0) {
        ratio = unsafe_mul_shift(ratio, 0xfffffffc00000007fffffff555555560);
    }
    if ((x & 0x800000000) != 0) {
        ratio = unsafe_mul_shift(ratio, 0xfffffff80000001fffffffaaaaaaab55);
    }
    if ((x & 0x1000000000) != 0) {
        ratio = unsafe_mul_shift(ratio, 0xfffffff00000007ffffffd5555556000);
    }
    if ((x & 0x2000000000) != 0) {
        ratio = unsafe_mul_shift(ratio, 0xffffffe0000001ffffffeaaaaaab5555);
    }
    if ((x & 0x4000000000) != 0) {
        ratio = unsafe_mul_shift(ratio, 0xffffffc0000007ffffff555555600000);
    }
    if ((x & 0x8000000000) != 0) {
        ratio = unsafe_mul_shift(ratio, 0xffffff8000001ffffffaaaaaab555555);
    }
    if ((x & 0x10000000000) != 0) {
        ratio = unsafe_mul_shift(ratio, 0xffffff0000007fffffd555555ffffffe);
    }
    if ((x & 0x20000000000) != 0) {
        ratio = unsafe_mul_shift(ratio, 0xfffffe000001fffffeaaaaab55555511);
    }
    if ((x & 0x40000000000) != 0) {
        ratio = unsafe_mul_shift(ratio, 0xfffffc000007fffff555555ffffff777);
    }
    if ((x & 0x80000000000) != 0) {
        ratio = unsafe_mul_shift(ratio, 0xfffff800001fffffaaaaab5555544444);
    }
    if ((x & 0x100000000000) != 0) {
        ratio = unsafe_mul_shift(ratio, 0xfffff000007ffffd55555fffffddddde);
    }
    if ((x & 0x200000000000) != 0) {
        ratio = unsafe_mul_shift(ratio, 0xffffe00001ffffeaaaab555551111128);
    }
    if ((x & 0x400000000000) != 0) {
        ratio = unsafe_mul_shift(ratio, 0xffffc00007ffff55555fffff77777d28);
    }
    if ((x & 0x800000000000) != 0) {
        ratio = unsafe_mul_shift(ratio, 0xffff80001ffffaaaab5555444445b05b);
    }
    if ((x & 0x1000000000000) != 0) {
        ratio = unsafe_mul_shift(ratio, 0xffff00007fffd5555ffffdddde38e381);
    }
    if ((x & 0x2000000000000) != 0) {
        ratio = unsafe_mul_shift(ratio, 0xfffe0001fffeaaab5555111127d276a7);
    }
    if ((x & 0x4000000000000) != 0) {
        ratio = unsafe_mul_shift(ratio, 0xfffc0007fff5555ffff7777d27cf3cf5);
    }
    if ((x & 0x8000000000000) != 0) {
        ratio = unsafe_mul_shift(ratio, 0xfff8001fffaaab55544445b0596597f9);
    }
    if ((x & 0x10000000000000) != 0) {
        ratio = unsafe_mul_shift(ratio, 0xfff0007ffd555fffddde38e2be2d82d5);
    }
    if ((x & 0x20000000000000) != 0) {
        ratio = unsafe_mul_shift(ratio, 0xffe001ffeaab55511127d21522f2295c);
    }
    if ((x & 0x40000000000000) != 0) {
        ratio = unsafe_mul_shift(ratio, 0xffc007ff555fff777d279e7b87acece0);
    }
    if ((x & 0x80000000000000) != 0) {
        ratio = unsafe_mul_shift(ratio, 0xff801ffaab554445b04105b043e8f48d);
    }
    if ((x & 0x100000000000000) != 0) {
        ratio = unsafe_mul_shift(ratio, 0xff007fd55ffdde38d68f08c257e0ce3f);
    }
    if ((x & 0x200000000000000) != 0) {
        ratio = unsafe_mul_shift(ratio, 0xfe01feab551127cbfe5f89994c44216f);
    }
    if ((x & 0x400000000000000) != 0) {
        ratio = unsafe_mul_shift(ratio, 0xfc07f55ff77d2493e885eeaa756ad523);
    }
    if ((x & 0x800000000000000) != 0) {
        ratio = unsafe_mul_shift(ratio, 0xf81fab5445aebc8a58055fcbbb139ae9);
    }
    if ((x & 0x1000000000000000) != 0) {
        ratio = unsafe_mul_shift(ratio, 0xf07d5fde38151e72f18ff03049ac5d7f);
    }
    if ((x & 0x2000000000000000) != 0) {
        ratio = unsafe_mul_shift(ratio, 0xe1eb51276c110c3c3eb1269f2f5d4afb);
    }
    if ((x & 0x4000000000000000) != 0) {
        ratio = unsafe_mul_shift(ratio, 0xc75f7cf564105743415cbc9d6368f3b9);
    }
    if ((x & 0x8000000000000000) != 0) {
        ratio = unsafe_mul_shift(ratio, 0x9b4597e37cb04ff3d675a35530cdd768);
    }
    if ((x & 0x10000000000000000) != 0) {
        ratio = unsafe_mul_shift(ratio, 0x5e2d58d8b3bcdf1abadec7829054f90e);
    }
    if ((x & 0x20000000000000000) != 0) {
        ratio = unsafe_mul_shift(ratio, 0x22a555477f03973fb6edd5c25a052ae4);
    }
    if ((x & 0x40000000000000000) != 0) {
        ratio = unsafe_mul_shift(ratio, 0x4b0556e084f3d1dfa2bc04cb0ab88f5);
    }
    if ((x & 0x80000000000000000) != 0) {
        ratio = unsafe_mul_shift(ratio, 0x15fc21041027acbbfcd46780fee71f);
    }
    if ((x & 0x100000000000000000) != 0) {
        ratio = unsafe_mul_shift(ratio, 0x1e355bbaee85cada65f73f32e89);
    }
    if ((x & 0x200000000000000000) != 0) {
        ratio = unsafe_mul_shift(ratio, 0x3908c9eec2c8d03c53340);
    }
    if ((x & 0x400000000000000000) != 0) {
        ratio = unsafe_mul_shift(ratio, 0xcb4ea3991);
    }

    if (x != 0) {
        ratio =
            u256 {
                high: 0xffffffffffffffffffffffffffffffff, low: 0xffffffffffffffffffffffffffffffff
            }
            / ratio;
    }

    'ratio'.print();
    ratio.print();

    ratio
}<|MERGE_RESOLUTION|>--- conflicted
+++ resolved
@@ -35,15 +35,10 @@
     const LOG2_E_X128: u256 = 490923683258796565746369346286093237521_u256;
 }
 
-<<<<<<< HEAD
-fn calculate_sale_rate(amount: u128, expiry_time: u64, current_time: u64) -> u128 {
-    let sale_rate: u128 = ((amount.into() * constants::X32_u256)
-        / (expiry_time - current_time).into())
-=======
+
 fn calculate_sale_rate(amount: u128, end_time: u64, start_time: u64) -> u128 {
     let sale_rate: u128 = ((amount.into() * constants::X_32_u256)
         / (end_time - start_time).into())
->>>>>>> 18bd0828
         .try_into()
         .expect('SALE_RATE_OVERFLOW');
 
