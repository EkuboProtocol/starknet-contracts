use core::array::{Array, ArrayTrait};

use core::integer::{u256, u256_from_felt252, BoundedInt};
use core::num::traits::{Zero};
use core::option::{Option, OptionTrait};
use core::result::{Result, ResultTrait};
use core::traits::{Into, TryInto};
use ekubo::core::{Core};
use ekubo::extensions::limit_orders::{LimitOrders};
use ekubo::extensions::oracle::{Oracle};
use ekubo::extensions::twamm::twamm::{TWAMM};
use ekubo::interfaces::core::{
    ICoreDispatcher, ICoreDispatcherTrait, ILockerDispatcher, Delta, IExtensionDispatcher
};
use ekubo::interfaces::erc20::{IERC20Dispatcher};
use ekubo::interfaces::erc721::{IERC721Dispatcher};
use ekubo::interfaces::positions::{IPositionsDispatcher};
use ekubo::interfaces::upgradeable::{IUpgradeableDispatcher};
use ekubo::math::contract_address::ContractAddressOrder;
use ekubo::math::ticks::{max_sqrt_ratio, min_sqrt_ratio, min_tick, max_tick};
use ekubo::mock_erc20::{
    MockERC20, IMockERC20Dispatcher, IMockERC20DispatcherTrait, MockERC20IERC20ImplTrait
};
use ekubo::owned_nft::{OwnedNFT, IOwnedNFTDispatcher};
use ekubo::positions::{Positions};
use ekubo::router::{IRouterDispatcher, Router};
use ekubo::tests::mocks::locker::{
    CoreLocker, Action, ActionResult, ICoreLockerDispatcher, ICoreLockerDispatcherTrait,
    UpdatePositionParameters, SwapParameters
};
use ekubo::tests::mocks::mock_extension::{
    MockExtension, IMockExtensionDispatcher, IMockExtensionDispatcherTrait
};
use ekubo::tests::mocks::mock_upgradeable::{MockUpgradeable};
use ekubo::types::bounds::{Bounds};
use ekubo::types::call_points::{CallPoints};
use ekubo::types::i129::i129;

use ekubo::types::keys::PoolKey;
use starknet::class_hash::Felt252TryIntoClassHash;
use starknet::testing::{set_contract_address};

use starknet::{
    get_contract_address, deploy_syscall, ClassHash, contract_address_const, ContractAddress
};

const FEE_ONE_PERCENT: u128 = 0x28f5c28f5c28f5c28f5c28f5c28f5c2;

fn deploy_mock_token() -> IMockERC20Dispatcher {
    deploy_mock_token_with_balance(Zero::zero(), Zero::zero())
}

fn deploy_mock_token_with_balance(
    owner: ContractAddress, starting_balance: u128
) -> IMockERC20Dispatcher {
    let constructor_args: Array<felt252> = array![owner.into(), starting_balance.into()];
    let (address, _) = deploy_syscall(
        MockERC20::TEST_CLASS_HASH.try_into().unwrap(), 0, constructor_args.span(), true
    )
        .expect('token deploy failed');
    return IMockERC20Dispatcher { contract_address: address };
}

fn deploy_owned_nft(
    owner: ContractAddress, name: felt252, symbol: felt252, token_uri_base: felt252
) -> (IOwnedNFTDispatcher, IERC721Dispatcher) {
    let mut constructor_args: Array<felt252> = ArrayTrait::new();

    Serde::serialize(@(owner, name, symbol, token_uri_base), ref constructor_args);

    let (address, _) = deploy_syscall(
        OwnedNFT::TEST_CLASS_HASH.try_into().unwrap(), 0, constructor_args.span(), true
    )
        .expect('nft deploy failed');
    return (
        IOwnedNFTDispatcher { contract_address: address },
        IERC721Dispatcher { contract_address: address }
    );
}

fn deploy_oracle(core: ICoreDispatcher) -> IExtensionDispatcher {
    let mut constructor_args: Array<felt252> = ArrayTrait::new();
    Serde::serialize(@core, ref constructor_args);

    let (address, _) = deploy_syscall(
        Oracle::TEST_CLASS_HASH.try_into().unwrap(), 0, constructor_args.span(), true
    )
        .expect('oracle deploy failed');

    IExtensionDispatcher { contract_address: address }
}

fn deploy_limit_orders(core: ICoreDispatcher) -> IExtensionDispatcher {
    let mut constructor_args: Array<felt252> = ArrayTrait::new();
    Serde::serialize(@default_owner(), ref constructor_args);
    Serde::serialize(@(core, OwnedNFT::TEST_CLASS_HASH, 'limit_orders://'), ref constructor_args);

    let (address, _) = deploy_syscall(
        LimitOrders::TEST_CLASS_HASH.try_into().unwrap(), 0, constructor_args.span(), true
    )
        .expect('limit_orders deploy failed');

    IExtensionDispatcher { contract_address: address }
}

fn deploy_two_mock_tokens() -> (IMockERC20Dispatcher, IMockERC20Dispatcher) {
    let mut token0 = deploy_mock_token();
    let mut token1 = deploy_mock_token();
    if (token0.contract_address > token1.contract_address) {
        let temp = token1;
        token1 = token0;
        token0 = temp;
    }

    (token0, token1)
}

fn deploy_mock_extension(
    core: ICoreDispatcher, call_points: CallPoints
) -> IMockExtensionDispatcher {
    let mut constructor_args: Array<felt252> = ArrayTrait::new();
    Serde::serialize(@(core, call_points), ref constructor_args);
    let (address, _) = deploy_syscall(
        MockExtension::TEST_CLASS_HASH.try_into().unwrap(), 0, constructor_args.span(), true
    )
        .expect('mockext deploy failed');

    IMockExtensionDispatcher { contract_address: address }
}

fn deploy_twamm(core: ICoreDispatcher) -> IExtensionDispatcher {
    let mut constructor_args: Array<felt252> = ArrayTrait::new();
    Serde::serialize(@core.contract_address, ref constructor_args);
    Serde::serialize(@OwnedNFT::TEST_CLASS_HASH, ref constructor_args);
    Serde::serialize(@'twamm://', ref constructor_args);

    let (address, _) = deploy_syscall(
        TWAMM::TEST_CLASS_HASH.try_into().unwrap(), 0, constructor_args.span(), true
    )
        .expect('twamm deploy failed');

    IExtensionDispatcher { contract_address: address }
}

#[derive(Copy, Drop)]
struct SetupPoolResult {
    token0: IMockERC20Dispatcher,
    token1: IMockERC20Dispatcher,
    pool_key: PoolKey,
    core: ICoreDispatcher,
    locker: ICoreLockerDispatcher
}

fn default_owner() -> ContractAddress {
    contract_address_const::<12121212121212>()
}

fn deploy_core() -> ICoreDispatcher {
    let mut constructor_args: Array<felt252> = ArrayTrait::new();
    Serde::serialize(@default_owner(), ref constructor_args);

    let (address, _) = deploy_syscall(
        Core::TEST_CLASS_HASH.try_into().unwrap(), 0, constructor_args.span(), true
    )
        .expect('core deploy failed');
    return ICoreDispatcher { contract_address: address };
}


fn deploy_router(core: ICoreDispatcher) -> IRouterDispatcher {
    let mut constructor_args: Array<felt252> = ArrayTrait::new();
    Serde::serialize(@core, ref constructor_args);

    let (address, _) = deploy_syscall(
        Router::TEST_CLASS_HASH.try_into().unwrap(), 0, constructor_args.span(), true
    )
        .expect('router deploy failed');

    IRouterDispatcher { contract_address: address }
}

fn deploy_locker(core: ICoreDispatcher) -> ICoreLockerDispatcher {
    let mut constructor_args: Array<felt252> = ArrayTrait::new();
    Serde::serialize(@core, ref constructor_args);

    let (address, _) = deploy_syscall(
        CoreLocker::TEST_CLASS_HASH.try_into().unwrap(), 0, constructor_args.span(), true
    )
        .expect('locker deploy failed');

    ICoreLockerDispatcher { contract_address: address }
}

impl IPositionsDispatcherIntoILockerDispatcher of Into<IPositionsDispatcher, ILockerDispatcher> {
    fn into(self: IPositionsDispatcher) -> ILockerDispatcher {
        ILockerDispatcher { contract_address: self.contract_address }
    }
}

fn deploy_positions_custom_uri(
    core: ICoreDispatcher, token_uri_base: felt252
) -> IPositionsDispatcher {
    let mut constructor_args: Array<felt252> = ArrayTrait::new();
    Serde::serialize(
        @(default_owner(), core, OwnedNFT::TEST_CLASS_HASH, token_uri_base), ref constructor_args
    );

    let (address, _) = deploy_syscall(
        Positions::TEST_CLASS_HASH.try_into().unwrap(), 0, constructor_args.span(), true
    )
        .expect('positions deploy failed');

    IPositionsDispatcher { contract_address: address }
}

fn deploy_positions(core: ICoreDispatcher) -> IPositionsDispatcher {
    deploy_positions_custom_uri(core, 'https://z.ekubo.org/')
}

fn setup_pool(
    fee: u128, tick_spacing: u128, initial_tick: i129, extension: ContractAddress
) -> SetupPoolResult {
    let core = deploy_core();
    let locker = deploy_locker(core);
    let (token0, token1) = deploy_two_mock_tokens();

    let pool_key = PoolKey {
        token0: token0.contract_address,
        token1: token1.contract_address,
        fee,
        tick_spacing,
        extension
    };

    core.initialize_pool(pool_key, initial_tick);

    SetupPoolResult { token0, token1, pool_key, core, locker }
}

<<<<<<< HEAD
fn setup_pool_with_core(
    core: ICoreDispatcher,
    fee: u128,
    tick_spacing: u128,
    initial_tick: i129,
    extension: ContractAddress
) -> SetupPoolResult {
    let locker = deploy_locker(core);
    let (token0, token1) = deploy_two_mock_tokens();

    let pool_key = PoolKey {
        token0: token0.contract_address,
        token1: token1.contract_address,
        fee,
        tick_spacing,
        extension
    };

    core.initialize_pool(pool_key, initial_tick);

    SetupPoolResult { token0, token1, pool_key, core, locker }
}

fn deploy_mock_upgradeable() -> IMockUpgradeableDispatcher {
=======
fn deploy_mock_upgradeable() -> IUpgradeableDispatcher {
>>>>>>> 3d2fde4c
    let mut constructor_args: Array<felt252> = ArrayTrait::new();
    Serde::serialize(@default_owner(), ref constructor_args);
    let (address, _) = deploy_syscall(
        MockUpgradeable::TEST_CLASS_HASH.try_into().unwrap(), 0, constructor_args.span(), true
    )
        .expect('upgradeable deploy failed');
    return IUpgradeableDispatcher { contract_address: address };
}

#[derive(Drop, Copy)]
struct Balances {
    token0_balance_core: u256,
    token1_balance_core: u256,
    token0_balance_recipient: u256,
    token1_balance_recipient: u256,
    token0_balance_locker: u256,
    token1_balance_locker: u256,
}
fn get_balances(
    token0: IMockERC20Dispatcher,
    token1: IMockERC20Dispatcher,
    core: ICoreDispatcher,
    locker: ICoreLockerDispatcher,
    recipient: ContractAddress
) -> Balances {
    let token0_balance_core = token0.balanceOf(core.contract_address);
    let token1_balance_core = token1.balanceOf(core.contract_address);
    let token0_balance_recipient = token0.balanceOf(recipient);
    let token1_balance_recipient = token1.balanceOf(recipient);
    let token0_balance_locker = token0.balanceOf(locker.contract_address);
    let token1_balance_locker = token1.balanceOf(locker.contract_address);
    Balances {
        token0_balance_core,
        token1_balance_core,
        token0_balance_recipient,
        token1_balance_recipient,
        token0_balance_locker,
        token1_balance_locker,
    }
}


fn diff(x: u256, y: u256) -> i129 {
    let (lower, upper) = if x < y {
        (x, y)
    } else {
        (y, x)
    };
    let diff = upper - lower;
    assert(diff.high == 0, 'diff_overflow');
    i129 { mag: diff.low, sign: (x < y) & (diff != 0) }
}

fn assert_balances_delta(before: Balances, after: Balances, delta: Delta) {
    assert(
        diff(after.token0_balance_core, before.token0_balance_core) == delta.amount0,
        'token0_balance_core'
    );
    assert(
        diff(after.token1_balance_core, before.token1_balance_core) == delta.amount1,
        'token1_balance_core'
    );

    if (delta.amount0.sign) {
        assert(
            diff(after.token0_balance_recipient, before.token0_balance_recipient) == -delta.amount0,
            'token0_balance_recipient'
        );
    } else {
        assert(
            diff(after.token0_balance_locker, before.token0_balance_locker) == -delta.amount0,
            'token0_balance_locker'
        );
    }
    if (delta.amount1.sign) {
        assert(
            diff(after.token1_balance_recipient, before.token1_balance_recipient) == -delta.amount1,
            'token1_balance_recipient'
        );
    } else {
        assert(
            diff(after.token1_balance_locker, before.token1_balance_locker) == -delta.amount1,
            'token1_balance_locker'
        );
    }
}

fn update_position_inner(
    core: ICoreDispatcher,
    pool_key: PoolKey,
    locker: ICoreLockerDispatcher,
    bounds: Bounds,
    liquidity_delta: i129,
    recipient: ContractAddress
) -> Delta {
    assert(recipient != core.contract_address, 'recipient is core');
    assert(recipient != locker.contract_address, 'recipient is locker');

    let before: Balances = get_balances(
        token0: IMockERC20Dispatcher { contract_address: pool_key.token0 },
        token1: IMockERC20Dispatcher { contract_address: pool_key.token1 },
        core: core,
        locker: locker,
        recipient: recipient,
    );
    match locker
        .call(
            Action::UpdatePosition(
                (pool_key, UpdatePositionParameters { bounds, liquidity_delta, salt: 0 }, recipient)
            )
        ) {
        ActionResult::AssertLockerId => {
            assert(false, 'unexpected');
            Zero::zero()
        },
        ActionResult::Relock => {
            assert(false, 'unexpected');
            Zero::zero()
        },
        ActionResult::UpdatePosition(delta) => {
            let after: Balances = get_balances(
                token0: IMockERC20Dispatcher { contract_address: pool_key.token0 },
                token1: IMockERC20Dispatcher { contract_address: pool_key.token1 },
                core: core,
                locker: locker,
                recipient: recipient,
            );
            assert_balances_delta(before, after, delta);
            delta
        },
        ActionResult::Swap(_) => {
            assert(false, 'unexpected');
            Zero::zero()
        },
        ActionResult::SaveBalance(_) => {
            assert(false, 'unexpected');
            Zero::zero()
        },
        ActionResult::LoadBalance(_) => {
            assert(false, 'unexpected');
            Zero::zero()
        },
        ActionResult::AccumulateAsFees(_) => {
            assert(false, 'unexpected');
            Zero::zero()
        },
        ActionResult::FlashBorrow(_) => {
            assert(false, 'unexpected');
            Zero::zero()
        }
    }
}

fn flash_borrow_inner(
    core: ICoreDispatcher,
    locker: ICoreLockerDispatcher,
    token: ContractAddress,
    amount_borrow: u128,
    amount_repay: u128,
) {
    match locker.call(Action::FlashBorrow((token, amount_borrow, amount_repay))) {
        ActionResult::AssertLockerId => { assert(false, 'unexpected'); },
        ActionResult::Relock => { assert(false, 'unexpected'); },
        ActionResult::UpdatePosition(delta) => { assert(false, 'unexpected'); },
        ActionResult::Swap(_) => { assert(false, 'unexpected'); },
        ActionResult::SaveBalance(_) => { assert(false, 'unexpected'); },
        ActionResult::LoadBalance(_) => { assert(false, 'unexpected'); },
        ActionResult::AccumulateAsFees(_) => { assert(false, 'unexpected'); },
        ActionResult::FlashBorrow(_) => {}
    }
}

fn update_position(
    setup: SetupPoolResult, bounds: Bounds, liquidity_delta: i129, recipient: ContractAddress
) -> Delta {
    update_position_inner(
        setup.core,
        setup.pool_key,
        setup.locker,
        bounds: bounds,
        liquidity_delta: liquidity_delta,
        recipient: recipient
    )
}


fn accumulate_as_fees(setup: SetupPoolResult, amount0: u128, amount1: u128) {
    accumulate_as_fees_inner(setup.core, setup.pool_key, setup.locker, amount0, amount1)
}

fn accumulate_as_fees_inner(
    core: ICoreDispatcher,
    pool_key: PoolKey,
    locker: ICoreLockerDispatcher,
    amount0: u128,
    amount1: u128,
) {
    match locker.call(Action::AccumulateAsFees((pool_key, amount0, amount1))) {
        ActionResult::AssertLockerId => { assert(false, 'unexpected'); },
        ActionResult::Relock => { assert(false, 'unexpected'); },
        ActionResult::UpdatePosition(_) => { assert(false, 'unexpected'); },
        ActionResult::Swap(delta) => { assert(false, 'unexpected'); },
        ActionResult::SaveBalance(_) => { assert(false, 'unexpected'); },
        ActionResult::LoadBalance(_) => { assert(false, 'unexpected'); },
        ActionResult::AccumulateAsFees => {},
        ActionResult::FlashBorrow(_) => { assert(false, 'unexpected'); }
    }
}

fn swap_inner(
    core: ICoreDispatcher,
    pool_key: PoolKey,
    locker: ICoreLockerDispatcher,
    amount: i129,
    is_token1: bool,
    sqrt_ratio_limit: u256,
    recipient: ContractAddress,
    skip_ahead: u128
) -> Delta {
    let before: Balances = get_balances(
        token0: IMockERC20Dispatcher { contract_address: pool_key.token0 },
        token1: IMockERC20Dispatcher { contract_address: pool_key.token1 },
        core: core,
        locker: locker,
        recipient: recipient,
    );

    match locker
        .call(
            Action::Swap(
                (
                    pool_key,
                    SwapParameters { amount, is_token1, sqrt_ratio_limit, skip_ahead },
                    recipient
                )
            )
        ) {
        ActionResult::AssertLockerId => {
            assert(false, 'unexpected');
            Zero::zero()
        },
        ActionResult::Relock => {
            assert(false, 'unexpected');
            Zero::zero()
        },
        ActionResult::UpdatePosition(_) => {
            assert(false, 'unexpected');
            Zero::zero()
        },
        ActionResult::Swap(delta) => {
            let after: Balances = get_balances(
                token0: IMockERC20Dispatcher { contract_address: pool_key.token0 },
                token1: IMockERC20Dispatcher { contract_address: pool_key.token1 },
                core: core,
                locker: locker,
                recipient: recipient,
            );
            assert_balances_delta(before, after, delta);
            delta
        },
        ActionResult::SaveBalance(_) => {
            assert(false, 'unexpected');
            Zero::zero()
        },
        ActionResult::LoadBalance(_) => {
            assert(false, 'unexpected');
            Zero::zero()
        },
        ActionResult::AccumulateAsFees(_) => {
            assert(false, 'unexpected');
            Zero::zero()
        },
        ActionResult::FlashBorrow(_) => {
            assert(false, 'unexpected');
            Zero::zero()
        }
    }
}

fn swap(
    setup: SetupPoolResult,
    amount: i129,
    is_token1: bool,
    sqrt_ratio_limit: u256,
    recipient: ContractAddress,
    skip_ahead: u128
) -> Delta {
    swap_inner(
        setup.core,
        setup.pool_key,
        setup.locker,
        amount,
        is_token1,
        sqrt_ratio_limit,
        recipient,
        skip_ahead
    )
}<|MERGE_RESOLUTION|>--- conflicted
+++ resolved
@@ -130,6 +130,7 @@
 
 fn deploy_twamm(core: ICoreDispatcher) -> IExtensionDispatcher {
     let mut constructor_args: Array<felt252> = ArrayTrait::new();
+    Serde::serialize(@default_owner(), ref constructor_args);
     Serde::serialize(@core.contract_address, ref constructor_args);
     Serde::serialize(@OwnedNFT::TEST_CLASS_HASH, ref constructor_args);
     Serde::serialize(@'twamm://', ref constructor_args);
@@ -237,7 +238,6 @@
     SetupPoolResult { token0, token1, pool_key, core, locker }
 }
 
-<<<<<<< HEAD
 fn setup_pool_with_core(
     core: ICoreDispatcher,
     fee: u128,
@@ -261,10 +261,7 @@
     SetupPoolResult { token0, token1, pool_key, core, locker }
 }
 
-fn deploy_mock_upgradeable() -> IMockUpgradeableDispatcher {
-=======
 fn deploy_mock_upgradeable() -> IUpgradeableDispatcher {
->>>>>>> 3d2fde4c
     let mut constructor_args: Array<felt252> = ArrayTrait::new();
     Serde::serialize(@default_owner(), ref constructor_args);
     let (address, _) = deploy_syscall(
