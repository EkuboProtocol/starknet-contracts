--- conflicted
+++ resolved
@@ -7,7 +7,7 @@
     use core::traits::{Into};
     use ekubo::components::owner::{check_owner_only};
     use ekubo::components::shared_locker::{call_core_with_callback, consume_callback_data};
-    use ekubo::components::upgradeable::{Upgradeable as upgradeable_component};
+    use ekubo::components::upgradeable::{Upgradeable as upgradeable_component, IHasInterface};
     use ekubo::interfaces::core::{
         ICoreDispatcher, UpdatePositionParameters, ICoreDispatcherTrait, ILocker
     };
@@ -23,10 +23,6 @@
     use ekubo::types::i129::{i129};
     use ekubo::types::keys::{PoolKey};
     use ekubo::types::keys::{PositionKey};
-<<<<<<< HEAD
-    use ekubo::upgradeable::{Upgradeable as upgradeable_component, IHasInterface};
-=======
->>>>>>> 5e9319dd
     use starknet::{
         ContractAddress, get_caller_address, get_contract_address, ClassHash, replace_class_syscall,
         deploy_syscall
