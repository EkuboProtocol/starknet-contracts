use core::integer::{u512, u256_wide_mul, u512_safe_div_rem_by_u256};
use core::num::traits::{Zero};
use ekubo::math::delta::{amount0_delta, amount1_delta};
use ekubo::math::muldiv::{muldiv};

// Returns the max amount of liquidity that can be deposited based on amount of token0
// This function is the inverse of the amount0_delta function
// In other words, it computes the amount of liquidity corresponding to a given amount of token0 being sold between the prices of sqrt_ratio_lower and sqrt_ratio_upper
// The formula is 
<<<<<<< HEAD
pub fn max_liquidity_for_token0(
    sqrt_ratio_lower: u256, sqrt_ratio_upper: u256, amount: u128
) -> u128 {
=======
fn max_liquidity_for_token0(sqrt_ratio_lower: u256, sqrt_ratio_upper: u256, amount: u128) -> u128 {
>>>>>>> 0ffdbd48
    if (amount.is_zero()) {
        return Zero::zero();
    }
    // 64.128 * 64.128 >> 128 always fits into 256 bits
    let numerator_1 = muldiv(sqrt_ratio_lower, sqrt_ratio_upper, u256 { high: 1, low: 0 }, false)
        .expect('OVERFLOW_MLFT0_0');

    let result = muldiv(amount.into(), numerator_1, (sqrt_ratio_upper - sqrt_ratio_lower), false)
        .expect('OVERFLOW_MLFT0_1');

    assert(result.high.is_zero(), 'OVERFLOW_MLFT0_2');

    result.low
}

// Returns the max amount of liquidity that can be deposited based on amount of token1
// This function is the inverse of the amount1_delta function
// In other words, it computes the amount of liquidity corresponding to a given amount of token1 being sold between the prices of sqrt_ratio_lower and sqrt_ratio_upper
pub fn max_liquidity_for_token1(
    sqrt_ratio_lower: u256, sqrt_ratio_upper: u256, amount: u128
) -> u128 {
    if (amount.is_zero()) {
        return Zero::zero();
    }
    let result = u256 { high: amount, low: 0 } / (sqrt_ratio_upper - sqrt_ratio_lower);
    assert(result.high == 0, 'OVERFLOW_MLFT1');
    result.low
}

// Return the max liquidity that can be deposited based on the price bounds and the amounts of token0 and token1
pub fn max_liquidity(
    sqrt_ratio: u256, sqrt_ratio_lower: u256, sqrt_ratio_upper: u256, amount0: u128, amount1: u128
) -> u128 {
    assert(sqrt_ratio_lower < sqrt_ratio_upper, 'SQRT_RATIO_ORDER');
    assert(sqrt_ratio_lower.is_non_zero(), 'SQRT_RATIO_ZERO');

    if (sqrt_ratio <= sqrt_ratio_lower) {
        return max_liquidity_for_token0(sqrt_ratio_lower, sqrt_ratio_upper, amount0);
    } else if (sqrt_ratio < sqrt_ratio_upper) {
        let max_from_token0 = max_liquidity_for_token0(sqrt_ratio, sqrt_ratio_upper, amount0);
        let max_from_token1 = max_liquidity_for_token1(sqrt_ratio_lower, sqrt_ratio, amount1);
        return if max_from_token0 < max_from_token1 {
            max_from_token0
        } else {
            max_from_token1
        };
    } else {
        return max_liquidity_for_token1(sqrt_ratio_lower, sqrt_ratio_upper, amount1);
    }
}<|MERGE_RESOLUTION|>--- conflicted
+++ resolved
@@ -6,14 +6,9 @@
 // Returns the max amount of liquidity that can be deposited based on amount of token0
 // This function is the inverse of the amount0_delta function
 // In other words, it computes the amount of liquidity corresponding to a given amount of token0 being sold between the prices of sqrt_ratio_lower and sqrt_ratio_upper
-// The formula is 
-<<<<<<< HEAD
 pub fn max_liquidity_for_token0(
     sqrt_ratio_lower: u256, sqrt_ratio_upper: u256, amount: u128
 ) -> u128 {
-=======
-fn max_liquidity_for_token0(sqrt_ratio_lower: u256, sqrt_ratio_upper: u256, amount: u128) -> u128 {
->>>>>>> 0ffdbd48
     if (amount.is_zero()) {
         return Zero::zero();
     }
