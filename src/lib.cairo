--- conflicted
+++ resolved
@@ -13,13 +13,7 @@
     pub mod util;
 }
 
-<<<<<<< HEAD
-mod extensions {
-    mod twamm;
-}
-=======
 pub mod extensions {}
->>>>>>> 1b07ec6a
 
 pub mod interfaces {
     pub mod core;
