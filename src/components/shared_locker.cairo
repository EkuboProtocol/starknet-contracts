use core::array::{ArrayTrait};
use core::num::traits::{Zero};
use core::option::{OptionTrait};
use core::serde::Serde;
use ekubo::components::util::{serialize};
use ekubo::interfaces::core::{ICoreDispatcher, ICoreDispatcherTrait};
use ekubo::interfaces::erc20::{IERC20Dispatcher, IERC20DispatcherTrait};
use ekubo::types::i129::{i129};
use starknet::{
    get_caller_address, get_contract_address, syscalls::{call_contract_syscall}, ContractAddress,
    SyscallResultTrait
};

pub fn call_core_with_callback<TInput, TOutput, +Serde<TInput>, +Serde<TOutput>>(
    core: ICoreDispatcher, input: @TInput
) -> TOutput {
    let mut output_span = core.lock(serialize(input).span());

    Serde::deserialize(ref output_span).expect('DESERIALIZE_RESULT_FAILED')
}

<<<<<<< HEAD
pub fn consume_callback_data<TInput, +Serde<TInput>>(
    core: ICoreDispatcher, callback_data: Array<felt252>
=======
fn consume_callback_data<TInput, +Serde<TInput>>(
    core: ICoreDispatcher, mut callback_data: Span<felt252>
>>>>>>> 104096ff
) -> TInput {
    assert(get_caller_address() == core.contract_address, 'CORE_ONLY');
    Serde::deserialize(ref callback_data).expect('DESERIALIZE_INPUT_FAILED')
}

pub fn handle_delta(
    core: ICoreDispatcher, token: ContractAddress, delta: i129, recipient: ContractAddress
) {
    if (delta.is_non_zero()) {
        if (delta.sign) {
            core.withdraw(token, recipient, delta.mag);
        } else {
            let token = IERC20Dispatcher { contract_address: token };
            token.approve(core.contract_address, delta.mag.into());
            core.pay(token.contract_address);
        }
    }
}
<|MERGE_RESOLUTION|>--- conflicted
+++ resolved
@@ -19,13 +19,8 @@
     Serde::deserialize(ref output_span).expect('DESERIALIZE_RESULT_FAILED')
 }
 
-<<<<<<< HEAD
 pub fn consume_callback_data<TInput, +Serde<TInput>>(
-    core: ICoreDispatcher, callback_data: Array<felt252>
-=======
-fn consume_callback_data<TInput, +Serde<TInput>>(
     core: ICoreDispatcher, mut callback_data: Span<felt252>
->>>>>>> 104096ff
 ) -> TInput {
     assert(get_caller_address() == core.contract_address, 'CORE_ONLY');
     Serde::deserialize(ref callback_data).expect('DESERIALIZE_INPUT_FAILED')
