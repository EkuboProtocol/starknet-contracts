#[starknet::contract]
mod Core {
    use ekubo::interfaces::erc20::{IERC20Dispatcher, IERC20DispatcherTrait};
    use ekubo::interfaces::core::{
        SwapParameters, UpdatePositionParameters, ILockerDispatcher, ILockerDispatcherTrait,
        LockerState, ICore, IExtensionDispatcher, IExtensionDispatcherTrait,
        GetPositionWithFeesResult
    };
    use ekubo::interfaces::upgradeable::{IUpgradeable};
    use zeroable::Zeroable;
    use starknet::{
        ContractAddress, ClassHash, contract_address_const, get_caller_address,
        get_contract_address, replace_class_syscall
    };
    use option::{Option, OptionTrait};
    use array::{ArrayTrait, SpanTrait};
    use traits::{Neg};
    use ekubo::math::ticks::{
        tick_to_sqrt_ratio, sqrt_ratio_to_tick, min_tick, max_tick, min_sqrt_ratio, max_sqrt_ratio,
        constants as tick_constants
    };
    use ekubo::math::liquidity::liquidity_delta_to_amount_delta;
    use ekubo::math::swap::{swap_result, is_price_increasing};
    use ekubo::math::fee::{compute_fee, accumulate_fee_amount};
    use ekubo::math::exp2::{exp2};
    use ekubo::math::mask::{mask};
    use ekubo::math::bitmap::{tick_to_word_and_bit_index, word_and_bit_index_to_tick};
    use ekubo::math::bits::{msb, lsb};
    use ekubo::math::contract_address::{ContractAddressOrder};
    use ekubo::owner::{check_owner_only};
    use ekubo::types::i129::{i129, AddDeltaTrait};
    use ekubo::types::fees_per_liquidity::{
        FeesPerLiquidity, fees_per_liquidity_new, fees_per_liquidity_from_amount0,
        fees_per_liquidity_from_amount1
    };
    use ekubo::types::pool_price::{PoolPrice};
    use ekubo::types::position::{Position, PositionTrait};
    use ekubo::types::tick::{Tick};
    use ekubo::types::keys::{PositionKey, PoolKey};
    use ekubo::types::bounds::{Bounds, CheckBoundsValidTrait};
    use ekubo::types::delta::{Delta};
    use ekubo::types::call_points::{CallPoints};
    use traits::{Into};


    #[storage]
    struct Storage {
        // withdrawal fees collected, controlled by the owner
        protocol_fees_collected: LegacyMap<ContractAddress, u128>,
        // the last recorded balance of each token, used for checking payment
        reserves: LegacyMap<ContractAddress, u256>,
        // transient state of the lockers, which always starts and ends at zero
        lock_count: u32,
        locker_addresses: LegacyMap<u32, ContractAddress>,
        nonzero_delta_counts: LegacyMap::<u32, u32>,
        // locker_id, token_address => delta
        // delta is from the perspective of the core contract, thus:
        // a positive delta means the contract is owed tokens, a negative delta means it owes tokens
        deltas: LegacyMap::<(u32, ContractAddress), i129>,
        // the persistent state of all the pools is stored in these structs
        pool_price: LegacyMap::<PoolKey, PoolPrice>,
        pool_liquidity: LegacyMap::<PoolKey, u128>,
        pool_fees: LegacyMap::<PoolKey, FeesPerLiquidity>,
        ticks: LegacyMap::<(PoolKey, i129), Tick>,
        tick_fees_outside: LegacyMap::<(PoolKey, i129), FeesPerLiquidity>,
        positions: LegacyMap::<(PoolKey, PositionKey), Position>,
        tick_bitmaps: LegacyMap<(PoolKey, u128), u128>,
        // users may save balances in the singleton to avoid transfers, keyed by (owner, token, cache_key)
        saved_balances: LegacyMap<(ContractAddress, ContractAddress, u64), u128>,
        // in withdrawal only mode, the contract will not accept deposits
        withdrawal_only_mode: bool,
    }

    #[derive(starknet::Event, Drop)]
    struct ClassHashReplaced {
        new_class_hash: ClassHash, 
    }

    #[derive(starknet::Event, Drop)]
    struct CallPointsChanged {
        pool_key: PoolKey,
        old_call_points: u8,
        new_call_points: u8,
    }

    #[derive(starknet::Event, Drop)]
    struct FeesWithdrawn {
        recipient: ContractAddress,
        token: ContractAddress,
        amount: u128,
    }

    #[derive(starknet::Event, Drop)]
    struct FeesPaid {
        pool_key: PoolKey,
        position_key: PositionKey,
        delta: Delta,
    }

    #[derive(starknet::Event, Drop)]
    struct PoolInitialized {
        pool_key: PoolKey,
        initial_tick: i129,
        sqrt_ratio: u256,
        call_points: u8,
    }

    #[derive(starknet::Event, Drop)]
    struct PositionUpdated {
        locker: ContractAddress,
        pool_key: PoolKey,
        params: UpdatePositionParameters,
        delta: Delta,
    }

    #[derive(starknet::Event, Drop)]
    struct PositionFeesCollected {
        pool_key: PoolKey,
        position_key: PositionKey,
        delta: Delta,
    }

    #[derive(starknet::Event, Drop)]
    struct Swapped {
        locker: ContractAddress,
        pool_key: PoolKey,
        params: SwapParameters,
        delta: Delta,
        sqrt_ratio_after: u256,
        tick_after: i129,
        liquidity_after: u128,
    }

    #[derive(starknet::Event, Drop)]
    struct SavedBalance {
        to: ContractAddress,
        token: ContractAddress,
        cache_key: u64,
        amount: u128,
    }

    #[derive(starknet::Event, Drop)]
    struct LoadedBalance {
        from: ContractAddress,
        token: ContractAddress,
        cache_key: u64,
        amount: u128,
    }

    #[derive(starknet::Event, Drop)]
    #[event]
    enum Event {
        ClassHashReplaced: ClassHashReplaced,
        CallPointsChanged: CallPointsChanged,
        FeesPaid: FeesPaid,
        FeesWithdrawn: FeesWithdrawn,
        PoolInitialized: PoolInitialized,
        PositionUpdated: PositionUpdated,
        PositionFeesCollected: PositionFeesCollected,
        Swapped: Swapped,
        SavedBalance: SavedBalance,
        LoadedBalance: LoadedBalance,
    }

    #[generate_trait]
    impl Internal of InternalTrait {
        #[inline(always)]
        fn get_current_locker_id(self: @ContractState) -> u32 {
            let lock_count = self.lock_count.read();
            assert(lock_count > 0, 'NOT_LOCKED');
            lock_count - 1
        }

        #[inline(always)]
        fn get_locker(self: @ContractState) -> (u32, ContractAddress) {
            let id = self.get_current_locker_id();
            let locker = self.locker_addresses.read(id);
            (id, locker)
        }

        fn require_locker(self: @ContractState) -> (u32, ContractAddress) {
            let (id, locker) = self.get_locker();
            assert(locker == get_caller_address(), 'NOT_LOCKER');
            (id, locker)
        }

        fn account_delta(
            ref self: ContractState, id: u32, token_address: ContractAddress, delta: i129
        ) {
            let key = (id, token_address);
            let current = self.deltas.read(key);
            let next = current + delta;
            self.deltas.write(key, next);
            if ((current.mag == 0) & (next.mag != 0)) {
                self.nonzero_delta_counts.write(id, self.nonzero_delta_counts.read(id) + 1);
            } else if ((current.mag != 0) & (next.mag == 0)) {
                self.nonzero_delta_counts.write(id, self.nonzero_delta_counts.read(id) - 1);
            }
        }

        #[inline(always)]
        fn account_pool_delta(ref self: ContractState, id: u32, pool_key: PoolKey, delta: Delta) {
            self.account_delta(id, pool_key.token0, delta.amount0);
            self.account_delta(id, pool_key.token1, delta.amount1);
        }

        // Remove the initialized tick for the given pool
        fn remove_initialized_tick(ref self: ContractState, pool_key: PoolKey, index: i129) {
            let (word_index, bit_index) = tick_to_word_and_bit_index(index, pool_key.tick_spacing);
            let bitmap = self.tick_bitmaps.read((pool_key, word_index));
            // it is assumed that bitmap already contains the set bit exp2(bit_index)
            self.tick_bitmaps.write((pool_key, word_index), bitmap - exp2(bit_index));
        }

        // Insert an initialized tick for the given pool
        fn insert_initialized_tick(ref self: ContractState, pool_key: PoolKey, index: i129) {
            let (word_index, bit_index) = tick_to_word_and_bit_index(index, pool_key.tick_spacing);
            let bitmap = self.tick_bitmaps.read((pool_key, word_index));
            // it is assumed that bitmap does not contain the set bit exp2(bit_index) already
            self.tick_bitmaps.write((pool_key, word_index), bitmap + exp2(bit_index));
        }

        fn update_tick(
            ref self: ContractState,
            pool_key: PoolKey,
            index: i129,
            liquidity_delta: i129,
            is_upper: bool
        ) {
            let tick = self.ticks.read((pool_key, index));

            let next_liquidity_net = tick.liquidity_net.add(liquidity_delta);

            self
                .ticks
                .write(
                    (pool_key, index),
                    Tick {
                        liquidity_delta: if is_upper {
                            tick.liquidity_delta - liquidity_delta
                        } else {
                            tick.liquidity_delta + liquidity_delta
                        },
                        liquidity_net: next_liquidity_net,
                    }
                );

            if ((next_liquidity_net == 0) != (tick.liquidity_net == 0)) {
                if (next_liquidity_net == 0) {
                    self.remove_initialized_tick(pool_key, index);
                } else {
                    self.insert_initialized_tick(pool_key, index);
                }
            };
        }
    }

    #[external(v0)]
    impl Upgradeable of IUpgradeable<ContractState> {
        fn replace_class_hash(ref self: ContractState, class_hash: ClassHash) {
            check_owner_only();
            replace_class_syscall(class_hash);
            self.emit(ClassHashReplaced { new_class_hash: class_hash });
        }
    }

    #[external(v0)]
    impl Core of ICore<ContractState> {
        fn set_withdrawal_only_mode(ref self: ContractState) {
            self.withdrawal_only_mode.write(true);
        }

        fn get_protocol_fees_collected(self: @ContractState, token: ContractAddress) -> u128 {
            self.protocol_fees_collected.read(token)
        }

        fn get_locker_state(self: @ContractState, id: u32) -> LockerState {
            let address = self.locker_addresses.read(id);
            let nonzero_delta_count = self.nonzero_delta_counts.read(id);
            LockerState { address, nonzero_delta_count }
        }

        fn get_pool_price(self: @ContractState, pool_key: PoolKey) -> PoolPrice {
            self.pool_price.read(pool_key)
        }

        fn get_pool_liquidity(self: @ContractState, pool_key: PoolKey) -> u128 {
            self.pool_liquidity.read(pool_key)
        }

        fn get_pool_fees_per_liquidity(
            self: @ContractState, pool_key: PoolKey
        ) -> FeesPerLiquidity {
            self.pool_fees.read(pool_key)
        }

        fn get_reserves(self: @ContractState, token: ContractAddress) -> u256 {
            self.reserves.read(token)
        }

        fn get_pool_tick(self: @ContractState, pool_key: PoolKey, index: i129) -> Tick {
            self.ticks.read((pool_key, index))
        }

        fn get_pool_tick_fees_outside(
            self: @ContractState, pool_key: PoolKey, index: i129
        ) -> FeesPerLiquidity {
            self.tick_fees_outside.read((pool_key, index))
        }

        fn get_position(
            self: @ContractState, pool_key: PoolKey, position_key: PositionKey
        ) -> Position {
            self.positions.read((pool_key, position_key))
        }

        fn get_position_with_fees(
            self: @ContractState, pool_key: PoolKey, position_key: PositionKey
        ) -> GetPositionWithFeesResult {
            let position = self.get_position(pool_key, position_key);

            if (position.is_zero()) {
                // no computation needed for a zero position
                GetPositionWithFeesResult {
                    position,
                    fees0: Zeroable::zero(),
                    fees1: Zeroable::zero(),
                    fees_per_liquidity_inside_current: Zeroable::zero(),
                }
            } else {
                let fees_per_liquidity_inside_current = self
                    .get_pool_fees_per_liquidity_inside(pool_key, position_key.bounds);

                let (fees0, fees1) = position.fees(fees_per_liquidity_inside_current);

                GetPositionWithFeesResult {
                    position, fees0, fees1, fees_per_liquidity_inside_current, 
                }
            }
        }

        fn get_saved_balance(
            self: @ContractState, owner: ContractAddress, token: ContractAddress, cache_key: u64
        ) -> u128 {
            self.saved_balances.read((owner, token, cache_key))
        }


        fn next_initialized_tick(
            self: @ContractState, pool_key: PoolKey, from: i129, skip_ahead: u32
        ) -> (i129, bool) {
            assert(from < max_tick(), 'NEXT_FROM_MAX');

            let (word_index, bit_index) = tick_to_word_and_bit_index(
                from + i129 { mag: pool_key.tick_spacing, sign: false }, pool_key.tick_spacing
            );

            let bitmap = self.tick_bitmaps.read((pool_key, word_index));
            // for exp2(bit_index) - 1, all bits less significant than bit_index are set (representing ticks greater than current tick)
            // now the next tick is at the most significant bit in the masked bitmap
            let masked = bitmap & mask(bit_index);

            // if it's 0, we know there is no set bit in this word
            if (masked == 0) {
                let next = word_and_bit_index_to_tick((word_index, 0), pool_key.tick_spacing);
                if (next > max_tick()) {
                    return (max_tick(), false);
                }
                if (skip_ahead == 0) {
                    (next, false)
                } else {
                    self.next_initialized_tick(pool_key, next, skip_ahead - 1)
                }
            } else {
                (word_and_bit_index_to_tick((word_index, msb(masked)), pool_key.tick_spacing), true)
            }
        }

        fn prev_initialized_tick(
            self: @ContractState, pool_key: PoolKey, from: i129, skip_ahead: u32
        ) -> (i129, bool) {
            assert(from >= min_tick(), 'PREV_FROM_MIN');
            let (word_index, bit_index) = tick_to_word_and_bit_index(from, pool_key.tick_spacing);

            let bitmap = self.tick_bitmaps.read((pool_key, word_index));

            let mask = ~(exp2(bit_index) - 1); // all bits at or to the left of from are 0

            let masked = bitmap & mask;

            // if it's 0, we know there is no set bit in this word
            if (masked == 0) {
                let prev = word_and_bit_index_to_tick((word_index, 127), pool_key.tick_spacing);
                if (prev < min_tick()) {
                    return (min_tick(), false);
                }
                if (skip_ahead == 0) {
                    (prev, false)
                } else {
                    self
                        .prev_initialized_tick(
                            pool_key, prev - i129 { mag: 1, sign: false }, skip_ahead - 1
                        )
                }
            } else {
                (word_and_bit_index_to_tick((word_index, lsb(masked)), pool_key.tick_spacing), true)
            }
        }

<<<<<<< HEAD
        fn change_call_points(
            ref self: ContractState, pool_key: PoolKey, new_call_points: CallPoints
        ) {
            assert(get_caller_address() == pool_key.extension, 'EXTENSION_ONLY');
            assert(self.lock_count.read().is_zero(), 'NOT_WHILE_LOCKED');
            let price = self.pool_price.read(pool_key);
            assert(price.sqrt_ratio.is_non_zero(), 'POOL_NOT_INITIALIZED');

            self
                .pool_price
                .write(
                    pool_key,
                    PoolPrice {
                        sqrt_ratio: price.sqrt_ratio, tick: price.tick, call_points: new_call_points
                    }
                );

            self
                .emit(
                    CallPointsChanged {
                        pool_key: pool_key,
                        old_call_points: price.call_points.into(),
                        new_call_points: new_call_points.into()
                    }
                );
        }

        fn withdraw_fees_collected(
=======
        fn withdraw_protocol_fees(
>>>>>>> cf47cd77
            ref self: ContractState,
            recipient: ContractAddress,
            token: ContractAddress,
            amount: u128
        ) {
            check_owner_only();

            let collected: u128 = self.protocol_fees_collected.read(token);
            self.protocol_fees_collected.write(token, collected - amount);
            self.reserves.write(token, self.reserves.read(token) - amount.into());

            IERC20Dispatcher { contract_address: token }.transfer(recipient, amount.into());
            self.emit(FeesWithdrawn { recipient, token, amount });
        }

        fn lock(ref self: ContractState, data: Array<felt252>) -> Array<felt252> {
            let id = self.lock_count.read();
            let caller = get_caller_address();

            self.lock_count.write(id + 1);
            self.locker_addresses.write(id, caller);

            let result = ILockerDispatcher { contract_address: caller }.locked(id, data);

            assert(self.nonzero_delta_counts.read(id) == 0, 'NOT_ZEROED');

            self.lock_count.write(id);
            self.locker_addresses.write(id, Zeroable::zero());

            result
        }

        fn withdraw(
            ref self: ContractState,
            token_address: ContractAddress,
            recipient: ContractAddress,
            amount: u128
        ) {
            let (id, _) = self.require_locker();

            let res = self.reserves.read(token_address);
            let amount_large: u256 = amount.into();
            assert(res >= amount_large, 'INSUFFICIENT_RESERVES');
            self.reserves.write(token_address, res - amount_large);

            // tracks the delta for the given token address
            self.account_delta(id, token_address, i129 { mag: amount, sign: false });

            IERC20Dispatcher { contract_address: token_address }.transfer(recipient, amount_large);
        }

        fn save(
            ref self: ContractState,
            token_address: ContractAddress,
            cache_key: u64,
            recipient: ContractAddress,
            amount: u128
        ) -> u128 {
            let (id, _) = self.require_locker();

            let saved_balance = self.saved_balances.read((recipient, token_address, cache_key));
            let balance_next = saved_balance + amount;
            self.saved_balances.write((recipient, token_address, cache_key), balance_next);

            // tracks the delta for the given token address
            self.account_delta(id, token_address, i129 { mag: amount, sign: false });

            self
                .emit(
                    SavedBalance {
                        to: recipient, token: token_address, cache_key: cache_key, amount: amount
                    }
                );

            balance_next
        }

        fn deposit(ref self: ContractState, token_address: ContractAddress) -> u128 {
            assert(!self.withdrawal_only_mode.read(), 'WITHDRAWALS_ONLY');

            let (id, _) = self.require_locker();

            let balance = IERC20Dispatcher {
                contract_address: token_address
            }.balanceOf(get_contract_address());

            let reserve = self.reserves.read(token_address);
            // should never happen, assuming token is well-behaving, e.g. not rebasing or collecting fees on transfers from sender
            assert(balance >= reserve, 'BALANCE_LT_RESERVE');
            let delta = balance - reserve;
            // the delta is limited to u128
            assert(delta.high == 0, 'DELTA_EXCEEDED_MAX');

            self.account_delta(id, token_address, i129 { mag: delta.low, sign: true });
            self.reserves.write(token_address, balance);

            delta.low
        }

        fn load(
            ref self: ContractState, token_address: ContractAddress, cache_key: u64, amount: u128
        ) -> u128 {
            let id = self.get_current_locker_id();
            let caller = get_caller_address();

            let saved_balance = self.saved_balances.read((caller, token_address, cache_key));
            assert(amount <= saved_balance, 'INSUFFICIENT_SAVED_BALANCE');
            let balance_next = saved_balance - amount;
            self.saved_balances.write((caller, token_address, cache_key), balance_next);

            self.account_delta(id, token_address, i129 { mag: amount, sign: true });

            self
                .emit(
                    LoadedBalance {
                        from: caller, token: token_address, cache_key: cache_key, amount: amount
                    }
                );

            balance_next
        }

        fn initialize_pool(ref self: ContractState, pool_key: PoolKey, initial_tick: i129) -> u256 {
            // token0 is always l.t. token1
            assert(pool_key.token0 < pool_key.token1, 'TOKEN_ORDER');
            assert(pool_key.token0.is_non_zero(), 'TOKEN_ZERO');
            assert(
                (pool_key.tick_spacing.is_non_zero())
                    & (pool_key.tick_spacing <= tick_constants::MAX_TICK_SPACING),
                'TICK_SPACING'
            );

            let price = self.pool_price.read(pool_key);
            assert(price.sqrt_ratio.is_zero(), 'ALREADY_INITIALIZED');

            let call_points = if (pool_key.extension.is_non_zero()) {
                IExtensionDispatcher {
                    contract_address: pool_key.extension
                }.before_initialize_pool(get_caller_address(), pool_key, initial_tick)
            } else {
                Default::<CallPoints>::default()
            };

            let sqrt_ratio = tick_to_sqrt_ratio(initial_tick);

            self
                .pool_price
                .write(pool_key, PoolPrice { sqrt_ratio, tick: initial_tick, call_points });

            self
                .emit(
                    PoolInitialized {
                        pool_key, initial_tick, sqrt_ratio, call_points: call_points.into()
                    }
                );

            if (call_points.after_initialize_pool) {
                IExtensionDispatcher {
                    contract_address: pool_key.extension
                }.after_initialize_pool(get_caller_address(), pool_key, initial_tick);
            }

            sqrt_ratio
        }

        fn get_pool_fees_per_liquidity_inside(
            self: @ContractState, pool_key: PoolKey, bounds: Bounds
        ) -> FeesPerLiquidity {
            let price = self.pool_price.read(pool_key);
            assert(price.sqrt_ratio.is_non_zero(), 'NOT_INITIALIZED');

            let fees_outside_lower = self.tick_fees_outside.read((pool_key, bounds.lower));
            let fees_outside_upper = self.tick_fees_outside.read((pool_key, bounds.upper));

            if (price.tick < bounds.lower) {
                fees_outside_lower - fees_outside_upper
            } else if (price.tick < bounds.upper) {
                let fees = self.pool_fees.read(pool_key);

                fees - fees_outside_lower - fees_outside_upper
            } else {
                fees_outside_upper - fees_outside_lower
            }
        }

        fn update_position(
            ref self: ContractState, pool_key: PoolKey, params: UpdatePositionParameters
        ) -> Delta {
            let (id, locker) = self.require_locker();

            let price = self.pool_price.read(pool_key);

            if (price.call_points.before_update_position) {
                if (pool_key.extension != locker) {
                    IExtensionDispatcher {
                        contract_address: pool_key.extension
                    }.before_update_position(locker, pool_key, params);
                }
            }

            params.bounds.check_valid(pool_key.tick_spacing);

            // pool must be initialized
            assert(price.sqrt_ratio.is_non_zero(), 'NOT_INITIALIZED');

            let (sqrt_ratio_lower, sqrt_ratio_upper) = (
                tick_to_sqrt_ratio(params.bounds.lower), tick_to_sqrt_ratio(params.bounds.upper)
            );

            // compute the amount deltas due to the liquidity delta
            let mut delta = liquidity_delta_to_amount_delta(
                price.sqrt_ratio, params.liquidity_delta, sqrt_ratio_lower, sqrt_ratio_upper
            );

            // here we are accumulating fees owed to the position based on its current liquidity
            let position_key = PositionKey {
                owner: locker, salt: params.salt, bounds: params.bounds
            };

            // account the withdrawal protocol fee, because it's based on the deltas
            if (params.liquidity_delta.sign) {
                let amount0_fee = compute_fee(delta.amount0.mag, pool_key.fee);
                let amount1_fee = compute_fee(delta.amount1.mag, pool_key.fee);

                let withdrawal_fee_delta = Delta {
                    amount0: i129 {
                        mag: amount0_fee, sign: true
                        }, amount1: i129 {
                        mag: amount1_fee, sign: true
                    },
                };

                if (amount0_fee.is_non_zero()) {
                    self
                        .protocol_fees_collected
                        .write(
                            pool_key.token0,
                            accumulate_fee_amount(
                                self.protocol_fees_collected.read(pool_key.token0), amount0_fee
                            )
                        );
                }
                if (amount1_fee.is_non_zero()) {
                    self
                        .protocol_fees_collected
                        .write(
                            pool_key.token1,
                            accumulate_fee_amount(
                                self.protocol_fees_collected.read(pool_key.token1), amount1_fee
                            )
                        );
                }

                delta -= withdrawal_fee_delta;
                self.emit(FeesPaid { pool_key, position_key, delta: withdrawal_fee_delta });
            }

            let get_position_result = self.get_position_with_fees(pool_key, position_key);

            let position_liquidity_next: u128 = get_position_result
                .position
                .liquidity
                .add(params.liquidity_delta);

            // if the user is withdrawing everything, they must have collected all the fees
            if position_liquidity_next.is_non_zero() {
                // fees are implicitly stored in the fees per liquidity inside snapshot variable
                let fees_per_liquidity_inside_last = get_position_result
                    .fees_per_liquidity_inside_current
                    - fees_per_liquidity_new(
                        get_position_result.fees0,
                        get_position_result.fees1,
                        position_liquidity_next
                    );

                // update the position
                self
                    .positions
                    .write(
                        (pool_key, position_key),
                        Position {
                            liquidity: position_liquidity_next,
                            fees_per_liquidity_inside_last: fees_per_liquidity_inside_last,
                        }
                    );
            } else {
                assert(
                    (get_position_result.fees0.is_zero()) & (get_position_result.fees1.is_zero()),
                    'MUST_COLLECT_FEES'
                );
                // delete the position from storage
                self.positions.write((pool_key, position_key), Zeroable::zero());
            }

            self.update_tick(pool_key, params.bounds.lower, params.liquidity_delta, false);
            self.update_tick(pool_key, params.bounds.upper, params.liquidity_delta, true);

            // update pool liquidity if it changed
            if ((price.tick >= params.bounds.lower) & (price.tick < params.bounds.upper)) {
                let liquidity = self.pool_liquidity.read(pool_key);
                self.pool_liquidity.write(pool_key, liquidity.add(params.liquidity_delta));
            }

            // and finally account the computed deltas
            self.account_pool_delta(id, pool_key, delta);

            self.emit(PositionUpdated { locker, pool_key, params, delta });

            if (price.call_points.after_update_position) {
                if (pool_key.extension != locker) {
                    IExtensionDispatcher {
                        contract_address: pool_key.extension
                    }.after_update_position(locker, pool_key, params, delta);
                }
            }

            delta
        }

        fn collect_fees(
            ref self: ContractState, pool_key: PoolKey, salt: u64, bounds: Bounds
        ) -> Delta {
            let (id, locker) = self.require_locker();

            let position_key = PositionKey { owner: locker, salt, bounds };
            let result = self.get_position_with_fees(pool_key, position_key);

            // update the position
            self
                .positions
                .write(
                    (pool_key, position_key),
                    Position {
                        liquidity: result.position.liquidity,
                        fees_per_liquidity_inside_last: result.fees_per_liquidity_inside_current,
                    }
                );

            let delta = Delta {
                amount0: i129 {
                    mag: result.fees0, sign: true
                    }, amount1: i129 {
                    mag: result.fees1, sign: true
                },
            };

            self.account_pool_delta(id, pool_key, delta);

            self.emit(PositionFeesCollected { pool_key, position_key, delta });

            delta
        }


        fn swap(ref self: ContractState, pool_key: PoolKey, params: SwapParameters) -> Delta {
            let (id, locker) = self.require_locker();

            let price = self.pool_price.read(pool_key);

            // pool must be initialized
            assert(price.sqrt_ratio.is_non_zero(), 'NOT_INITIALIZED');

            if (price.call_points.before_swap) {
                if (pool_key.extension != locker) {
                    IExtensionDispatcher {
                        contract_address: pool_key.extension
                    }.before_swap(locker, pool_key, params);
                }
            }

            let increasing = is_price_increasing(params.amount.sign, params.is_token1);

            // check the limit is not in the wrong direction and is within the price bounds
            assert((params.sqrt_ratio_limit > price.sqrt_ratio) == increasing, 'LIMIT_DIRECTION');
            assert(
                (params.sqrt_ratio_limit >= min_sqrt_ratio())
                    & (params.sqrt_ratio_limit <= max_sqrt_ratio()),
                'LIMIT_MAG'
            );

            let mut tick = price.tick;
            let mut amount_remaining = params.amount;
            let mut sqrt_ratio = price.sqrt_ratio;

            let mut liquidity = self.pool_liquidity.read(pool_key);
            let mut calculated_amount: u128 = Zeroable::zero();

            let mut fees_per_liquidity = self.pool_fees.read(pool_key);

            // we need to take a snapshot to call view methods within the loop
            let self_snap = @self;

            loop {
                if (amount_remaining == Zeroable::zero()) {
                    break ();
                }

                if (sqrt_ratio == params.sqrt_ratio_limit) {
                    break ();
                }

                let (next_tick, is_initialized) = if (increasing) {
                    self_snap.next_initialized_tick(pool_key, tick, params.skip_ahead)
                } else {
                    self_snap.prev_initialized_tick(pool_key, tick, params.skip_ahead)
                };

                let next_tick_sqrt_ratio = tick_to_sqrt_ratio(next_tick);

                let step_sqrt_ratio_limit = if (increasing) {
                    if (params.sqrt_ratio_limit < next_tick_sqrt_ratio) {
                        params.sqrt_ratio_limit
                    } else {
                        next_tick_sqrt_ratio
                    }
                } else {
                    if (params.sqrt_ratio_limit > next_tick_sqrt_ratio) {
                        params.sqrt_ratio_limit
                    } else {
                        next_tick_sqrt_ratio
                    }
                };

                let swap_result = swap_result(
                    sqrt_ratio,
                    liquidity,
                    sqrt_ratio_limit: step_sqrt_ratio_limit,
                    amount: amount_remaining,
                    is_token1: params.is_token1,
                    fee: pool_key.fee
                );

                amount_remaining -= swap_result.consumed_amount;
                sqrt_ratio = swap_result.sqrt_ratio_next;
                calculated_amount += swap_result.calculated_amount;

                // this only happens when liquidity != 0
                if (swap_result.fee_amount != 0) {
                    fees_per_liquidity = fees_per_liquidity
                        + if (params.is_token1) {
                            fees_per_liquidity_from_amount1(
                                swap_result.fee_amount, liquidity.into()
                            )
                        } else {
                            fees_per_liquidity_from_amount0(
                                swap_result.fee_amount, liquidity.into()
                            )
                        };
                }

                if (sqrt_ratio == next_tick_sqrt_ratio) {
                    // we are crossing the tick, so the tick is changed to the next tick
                    tick =
                        if (increasing) {
                            next_tick
                        } else {
                            next_tick - i129 { mag: 1, sign: false }
                        };

                    if (is_initialized) {
                        let tick_data = self.ticks.read((pool_key, next_tick));
                        // update our working liquidity based on the direction we are crossing the tick
                        if (increasing) {
                            liquidity = liquidity.add(tick_data.liquidity_delta);
                        } else {
                            liquidity = liquidity.sub(tick_data.liquidity_delta);
                        }

                        // update the tick fee state
                        self
                            .tick_fees_outside
                            .write(
                                (pool_key, next_tick),
                                fees_per_liquidity
                                    - self.tick_fees_outside.read((pool_key, next_tick))
                            );
                    }
                } else {
                    tick = sqrt_ratio_to_tick(sqrt_ratio);
                };
            };

            let delta = if (params.is_token1) {
                Delta {
                    amount0: i129 {
                        mag: calculated_amount, sign: !params.amount.sign
                    }, amount1: params.amount - amount_remaining
                }
            } else {
                Delta {
                    amount0: params.amount - amount_remaining, amount1: i129 {
                        mag: calculated_amount, sign: !params.amount.sign
                    }
                }
            };

            self
                .pool_price
                .write(pool_key, PoolPrice { sqrt_ratio, tick, call_points: price.call_points });
            self.pool_liquidity.write(pool_key, liquidity);
            self.pool_fees.write(pool_key, fees_per_liquidity);

            self.account_pool_delta(id, pool_key, delta);

            self
                .emit(
                    Swapped {
                        locker,
                        pool_key,
                        params,
                        delta,
                        sqrt_ratio_after: sqrt_ratio,
                        tick_after: tick,
                        liquidity_after: liquidity
                    }
                );

            if (price.call_points.after_swap) {
                if (pool_key.extension != locker) {
                    IExtensionDispatcher {
                        contract_address: pool_key.extension
                    }.after_swap(locker, pool_key, params, delta);
                }
            }

            delta
        }

        fn accumulate_as_fees(
            ref self: ContractState, pool_key: PoolKey, amount0: u128, amount1: u128
        ) -> Delta {
            let (id, _) = self.require_locker();

            self
                .pool_fees
                .write(
                    pool_key,
                    self.pool_fees.read(pool_key)
                        + fees_per_liquidity_new(
                            amount0, amount1, self.pool_liquidity.read(pool_key)
                        )
                );

            let delta = Delta {
                amount0: i129 {
                    mag: amount0, sign: false
                    }, amount1: i129 {
                    mag: amount1, sign: false
                },
            };

            self.account_pool_delta(id, pool_key, delta);

            delta
        }
    }
}<|MERGE_RESOLUTION|>--- conflicted
+++ resolved
@@ -407,7 +407,6 @@
             }
         }
 
-<<<<<<< HEAD
         fn change_call_points(
             ref self: ContractState, pool_key: PoolKey, new_call_points: CallPoints
         ) {
@@ -435,10 +434,7 @@
                 );
         }
 
-        fn withdraw_fees_collected(
-=======
         fn withdraw_protocol_fees(
->>>>>>> cf47cd77
             ref self: ContractState,
             recipient: ContractAddress,
             token: ContractAddress,
